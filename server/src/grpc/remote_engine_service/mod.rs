// Licensed to the Apache Software Foundation (ASF) under one
// or more contributor license agreements.  See the NOTICE file
// distributed with this work for additional information
// regarding copyright ownership.  The ASF licenses this file
// to you under the Apache License, Version 2.0 (the
// "License"); you may not use this file except in compliance
// with the License.  You may obtain a copy of the License at
//
//   http://www.apache.org/licenses/LICENSE-2.0
//
// Unless required by applicable law or agreed to in writing,
// software distributed under the License is distributed on an
// "AS IS" BASIS, WITHOUT WARRANTIES OR CONDITIONS OF ANY
// KIND, either express or implied.  See the License for the
// specific language governing permissions and limitations
// under the License.

// Remote engine rpc service implementation.

use std::{
    hash::Hash,
    pin::Pin,
    sync::Arc,
    task::{Context, Poll},
    time::{Duration, Instant},
};

use arrow_ext::ipc::{self, CompressOptions, CompressOutput, CompressionMethod};
use async_trait::async_trait;
use catalog::{manager::ManagerRef, schema::SchemaRef};
use common_types::{record_batch::RecordBatch, request_id::RequestId};
use futures::{
    stream::{self, BoxStream, FuturesUnordered, StreamExt},
    Future,
};
use generic_error::BoxError;
use horaedbproto::{
    remote_engine::{
        execute_plan_request,
        read_response::Output::{Arrow, Metric},
        remote_engine_service_server::RemoteEngineService,
        row_group, AlterTableOptionsRequest, AlterTableOptionsResponse, AlterTableSchemaRequest,
        AlterTableSchemaResponse, ExecContext, ExecutePlanRequest, GetTableInfoRequest,
        GetTableInfoResponse, MetricPayload, QueryPriority, ReadRequest, ReadResponse,
        WriteBatchRequest, WriteRequest, WriteResponse,
    },
    storage::{arrow_payload, ArrowPayload},
};
<<<<<<< HEAD
use logger::{error, info, slow_query};
=======
use common_types::{record_batch::RecordBatch, request_id::RequestId};
use futures::{
    stream::{self, BoxStream, FuturesUnordered, StreamExt},
    Future,
};
use generic_error::BoxError;
use logger::{debug, error, info, slow_query};
>>>>>>> 74c56412
use notifier::notifier::{ExecutionGuard, RequestNotifiers, RequestResult};
use proxy::{
    hotspot::{HotspotRecorder, Message},
    instance::InstanceRef,
};
use query_engine::{
    context::Context as QueryContext,
    datafusion_impl::physical_plan::{DataFusionPhysicalPlanAdapter, TypedPlan},
    physical_planner::PhysicalPlanRef,
    QueryEngineRef, QueryEngineType,
};
use runtime::{Priority, RuntimeRef};
use snafu::{OptionExt, ResultExt};
use table_engine::{
    engine::EngineRuntimes,
    predicate::PredicateRef,
    remote::model::{self, TableIdentifier},
    stream::{PartitionedStreams, SendableRecordBatchStream},
    table::{AlterSchemaRequest, TableRef},
};
use time_ext::InstantExt;
use tokio::sync::mpsc::{self, Sender};
use tokio_stream::{wrappers::ReceiverStream, Stream};
use tonic::{Request, Response, Status};

use crate::{
    config::QueryDedupConfig,
    grpc::{
        metrics::{
            REMOTE_ENGINE_GRPC_HANDLER_COUNTER_VEC,
            REMOTE_ENGINE_GRPC_HANDLER_DURATION_HISTOGRAM_VEC,
            REMOTE_ENGINE_WRITE_BATCH_NUM_ROWS_HISTOGRAM,
        },
        remote_engine_service::{
            error::{ErrNoCause, ErrWithCause, Result, StatusCode},
            metrics::REMOTE_ENGINE_QUERY_COUNTER,
        },
    },
};

pub mod error;
mod metrics;

const STREAM_QUERY_CHANNEL_LEN: usize = 200;
const DEFAULT_COMPRESS_MIN_LENGTH: usize = 80 * 1024;

#[derive(Debug, Clone)]
pub enum RecordBatchWithMetric {
    RecordBatch(RecordBatch),
    Metric(String),
}

#[derive(Clone, Debug, PartialEq, Eq, Hash)]
pub struct StreamReadReqKey {
    table: String,
    predicate: PredicateRef,
    projection: Option<Vec<usize>>,
}

impl StreamReadReqKey {
    pub fn new(table: String, predicate: PredicateRef, projection: Option<Vec<usize>>) -> Self {
        Self {
            table,
            predicate,
            projection,
        }
    }
}

pub type StreamReadRequestNotifiers =
    Arc<RequestNotifiers<StreamReadReqKey, mpsc::Sender<Result<RecordBatch>>>>;

#[derive(Clone, Debug, PartialEq, Eq, Hash)]
pub struct PhysicalPlanKey {
    encoded_plan: Vec<u8>,
}

pub type PhysicalPlanNotifiers =
    Arc<RequestNotifiers<PhysicalPlanKey, mpsc::Sender<Result<RecordBatch>>>>;

/// Stream metric
trait MetricCollector: 'static + Send + Unpin {
    fn collect(self);
}

struct StreamReadMetricCollector(Instant);

impl MetricCollector for StreamReadMetricCollector {
    fn collect(self) {
        REMOTE_ENGINE_GRPC_HANDLER_DURATION_HISTOGRAM_VEC
            .stream_read
            .observe(self.0.saturating_elapsed().as_secs_f64());
    }
}

struct ExecutePlanMetricCollector {
    start: Instant,
    query: String,
    request_id: RequestId,
    slow_threshold: Duration,
    priority: Priority,
}

impl ExecutePlanMetricCollector {
    fn new(
        request_id: RequestId,
        query: String,
        slow_threshold_secs: u64,
        priority: Priority,
    ) -> Self {
        Self {
            start: Instant::now(),
            query,
            request_id,
            slow_threshold: Duration::from_secs(slow_threshold_secs),
            priority,
        }
    }
}

impl MetricCollector for ExecutePlanMetricCollector {
    fn collect(self) {
        let cost = self.start.elapsed();
        if cost > self.slow_threshold {
            slow_query!(
                "Remote query elapsed:{:?}, id:{}, priority:{}, query:{}",
                cost,
                self.request_id,
                self.priority.as_str(),
                self.query
            );
        }

        REMOTE_ENGINE_QUERY_COUNTER
            .with_label_values(&[self.priority.as_str()])
            .inc();
        REMOTE_ENGINE_GRPC_HANDLER_DURATION_HISTOGRAM_VEC
            .execute_physical_plan
            .observe(cost.as_secs_f64());
    }
}

/// Stream with metric
struct StreamWithMetric<M: MetricCollector> {
    inner: BoxStream<'static, Result<RecordBatch>>,
    metric: Option<M>,
}

impl<M: MetricCollector> StreamWithMetric<M> {
    fn new(inner: BoxStream<'static, Result<RecordBatch>>, metric: M) -> Self {
        Self {
            inner,
            metric: Some(metric),
        }
    }
}

impl<M: MetricCollector> Stream for StreamWithMetric<M> {
    type Item = Result<RecordBatch>;

    fn poll_next(self: Pin<&mut Self>, cx: &mut Context<'_>) -> Poll<Option<Self::Item>> {
        self.get_mut().inner.poll_next_unpin(cx)
    }
}

impl<M: MetricCollector> Drop for StreamWithMetric<M> {
    fn drop(&mut self) {
        let metric = self.metric.take();
        if let Some(metric) = metric {
            metric.collect();
        }
    }
}

struct RemoteExecStream {
    inner: BoxStream<'static, Result<RecordBatch>>,
    physical_plan_for_explain: Option<PhysicalPlanRef>,
}

impl RemoteExecStream {
    fn new(
        inner: BoxStream<'static, Result<RecordBatch>>,
        physical_plan_for_explain: Option<PhysicalPlanRef>,
    ) -> Self {
        Self {
            inner,
            physical_plan_for_explain,
        }
    }
}

impl Stream for RemoteExecStream {
    type Item = Result<RecordBatchWithMetric>;

    fn poll_next(self: Pin<&mut Self>, cx: &mut Context<'_>) -> Poll<Option<Self::Item>> {
        let this = self.get_mut();
        let is_explain = this.physical_plan_for_explain.is_some();
        loop {
            match this.inner.poll_next_unpin(cx) {
                Poll::Ready(Some(res)) => {
                    // If the request is explain, we try drain the stream to get the metrics.
                    if !is_explain {
                        return Poll::Ready(Some(res.map(RecordBatchWithMetric::RecordBatch)));
                    }
                }
                Poll::Ready(None) => match &this.physical_plan_for_explain {
                    Some(physical_plan) => {
                        let metrics = physical_plan.metrics_to_string();
                        this.physical_plan_for_explain = None;
                        return Poll::Ready(Some(Ok(RecordBatchWithMetric::Metric(metrics))));
                    }
                    None => return Poll::Ready(None),
                },
                Poll::Pending => return Poll::Pending,
            }
        }
    }
}

macro_rules! record_stream_to_response_stream {
    ($record_stream_result:ident, $StreamType:ident) => {
        match $record_stream_result {
            Ok(stream) => {
                let new_stream: Self::$StreamType = Box::pin(stream.map(|res| match res {
                    Ok(res) => match res {
                        RecordBatchWithMetric::Metric(metric) => {
                            let resp = ReadResponse {
                                header: Some(error::build_ok_header()),
                                output: Some(Metric(MetricPayload { metric })),
                            };
                            Ok(resp)
                        }
                        RecordBatchWithMetric::RecordBatch(record_batch) => {
                            let resp = match ipc::encode_record_batch(
                                &record_batch.into_arrow_record_batch(),
                                CompressOptions {
                                    compress_min_length: DEFAULT_COMPRESS_MIN_LENGTH,
                                    method: CompressionMethod::Zstd,
                                },
                            )
                            .box_err()
                            .context(ErrWithCause {
                                code: StatusCode::Internal,
                                msg: "encode record batch failed",
                            }) {
                                Err(e) => ReadResponse {
                                    header: Some(error::build_err_header(e)),
                                    ..Default::default()
                                },
                                Ok(CompressOutput { payload, method }) => {
                                    let compression = match method {
                                        CompressionMethod::None => arrow_payload::Compression::None,
                                        CompressionMethod::Zstd => arrow_payload::Compression::Zstd,
                                    };

                                    ReadResponse {
                                        header: Some(error::build_ok_header()),
                                        output: Some(Arrow(ArrowPayload {
                                            record_batches: vec![payload],
                                            compression: compression as i32,
                                        })),
                                    }
                                }
                            };

                            Ok(resp)
                        }
                    },
                    Err(e) => {
                        let resp = ReadResponse {
                            header: Some(error::build_err_header(e)),
                            ..Default::default()
                        };
                        Ok(resp)
                    }
                }));
                Ok(Response::new(new_stream))
            }
            Err(e) => {
                let resp = ReadResponse {
                    header: Some(error::build_err_header(e)),
                    ..Default::default()
                };
                let stream = stream::once(async { Ok(resp) });
                Ok(Response::new(Box::pin(stream)))
            }
        }
    };
}

#[derive(Clone)]
pub struct QueryDedup {
    pub config: QueryDedupConfig,
    pub request_notifiers: StreamReadRequestNotifiers,
    pub physical_plan_notifiers: PhysicalPlanNotifiers,
}

#[derive(Clone)]
pub struct RemoteEngineServiceImpl {
    pub instance: InstanceRef,
    pub runtimes: Arc<EngineRuntimes>,
    pub query_dedup: Option<QueryDedup>,
    pub hotspot_recorder: Arc<HotspotRecorder>,
}

impl RemoteEngineServiceImpl {
    async fn stream_read_internal(
        &self,
        request: Request<ReadRequest>,
    ) -> Result<RemoteExecStream> {
        let metric = StreamReadMetricCollector(Instant::now());

        let ctx = self.handler_ctx();
        let (tx, rx) = mpsc::channel(STREAM_QUERY_CHANNEL_LEN);
        let handle = self.runtimes.read_runtime.spawn(async move {
            let read_request = request.into_inner();
            handle_stream_read(ctx, read_request).await.map_err(|e| {
                error!("Handle stream read failed, err:{e}");
                e
            })
        });
        let streams = handle.await.box_err().context(ErrWithCause {
            code: StatusCode::Internal,
            msg: "fail to join task",
        })??;

        for stream in streams.streams {
            let mut stream = stream.map(|result| {
                result.box_err().context(ErrWithCause {
                    code: StatusCode::Internal,
                    msg: "record batch failed",
                })
            });
            let tx = tx.clone();
            self.runtimes.read_runtime.spawn(async move {
                let mut num_rows = 0;
                while let Some(batch) = stream.next().await {
                    if let Ok(record_batch) = &batch {
                        num_rows += record_batch.num_rows();
                    }
                    if let Err(e) = tx.send(batch).await {
                        error!("Failed to send handler result, err:{}.", e);
                        break;
                    }
                }
                REMOTE_ENGINE_GRPC_HANDLER_COUNTER_VEC
                    .query_succeeded_row
                    .inc_by(num_rows as u64);
            });
        }

        let stream = StreamWithMetric::new(Box::pin(ReceiverStream::new(rx)), metric);
        Ok(RemoteExecStream::new(Box::pin(stream), None))
    }

    async fn dedup_stream_read_internal(
        &self,
        query_dedup: QueryDedup,
        request: Request<ReadRequest>,
    ) -> Result<RemoteExecStream> {
        let metric = StreamReadMetricCollector(Instant::now());

        let request = request.into_inner();
        let table_engine::remote::model::ReadRequest {
            table,
            read_request,
        } = request.clone().try_into().box_err().context(ErrWithCause {
            code: StatusCode::BadRequest,
            msg: "fail to convert read request",
        })?;

        let request_key = StreamReadReqKey::new(
            table.table.clone(),
            read_request.predicate.clone(),
            read_request.projected_schema.projection(),
        );

        let QueryDedup {
            config,
            request_notifiers,
            ..
        } = query_dedup;

        let (tx, rx) = mpsc::channel(config.notify_queue_cap);
        match request_notifiers.insert_notifier(request_key.clone(), tx) {
            // The first request, need to handle it, and then notify the other requests.
            RequestResult::First => {
                let ctx = self.handler_ctx();
                let query = async move { handle_stream_read(ctx, request).await };
                self.read_and_send_dedupped_resps(
                    request_key,
                    query,
                    request_notifiers.clone(),
                    config.notify_timeout.0,
                    // TODO: decide runtime from request priority.
                    self.runtimes.read_runtime.high(),
                )
                .await?;
            }
            // The request is waiting for the result of first request.
            RequestResult::Wait => {
                // TODO: add metrics to collect the time cost of waited stream
                // read.
            }
        }

        let stream = StreamWithMetric::new(Box::pin(ReceiverStream::new(rx)), metric);
        Ok(RemoteExecStream::new(Box::pin(stream), None))
    }

    async fn read_and_send_dedupped_resps<K, F>(
        &self,
        request_key: K,
        query: F,
        notifiers: Arc<RequestNotifiers<K, mpsc::Sender<Result<RecordBatch>>>>,
        notify_timeout: Duration,
        rt: &RuntimeRef,
    ) -> Result<()>
    where
        K: Hash + PartialEq + Eq,
        F: Future<Output = Result<PartitionedStreams>> + Send + 'static,
    {
        // This is used to remove key when future is cancelled.
        let mut guard = ExecutionGuard::new(|| {
            notifiers.take_notifiers(&request_key);
        });
        let handle = rt.spawn(query);
        let streams = handle.await.box_err().context(ErrWithCause {
            code: StatusCode::Internal,
            msg: "fail to join task",
        })??;

        let mut stream_read = FuturesUnordered::new();
        for stream in streams.streams {
            let mut stream = stream.map(|result| {
                result.box_err().context(ErrWithCause {
                    code: StatusCode::Internal,
                    msg: "record batch failed",
                })
            });

            let handle = rt.spawn(async move {
                let mut batches = Vec::new();
                while let Some(batch) = stream.next().await {
                    batches.push(batch)
                }

                batches
            });
            stream_read.push(handle);
        }

        // Collect all the data from the stream to let more duplicate request query to
        // be batched.
        let mut resps = Vec::new();
        while let Some(result) = stream_read.next().await {
            let batch = result.box_err().context(ErrWithCause {
                code: StatusCode::Internal,
                msg: "failed to join task",
            })?;
            resps.extend(batch);
        }

        // We should set cancel to guard, otherwise the key will be removed twice.
        guard.cancel();
        let notifiers = notifiers.take_notifiers(&request_key).unwrap();

        // Do send in background to avoid blocking the rpc procedure.
        rt.spawn(async move {
            Self::send_dedupped_resps(resps, notifiers, notify_timeout).await;
        });

        Ok(())
    }

    /// Send the response to the queriers that share the same query request.
    async fn send_dedupped_resps(
        resps: Vec<Result<RecordBatch>>,
        notifiers: Vec<Sender<Result<RecordBatch>>>,
        notify_timeout: Duration,
    ) {
        let mut num_rows = 0;
        for resp in resps {
            match resp {
                Ok(batch) => {
                    num_rows += batch.num_rows();
                    for notifier in &notifiers {
                        if let Err(e) = notifier
                            .send_timeout(Ok(batch.clone()), notify_timeout)
                            .await
                        {
                            error!("Failed to send handler result, err:{}.", e);
                        }
                    }
                }
                Err(_) => {
                    for notifier in &notifiers {
                        let err = ErrNoCause {
                            code: StatusCode::Internal,
                            msg: "failed to handler request".to_string(),
                        }
                        .fail();

                        if let Err(e) = notifier.send_timeout(err, notify_timeout).await {
                            error!("Failed to send handler result, err:{}.", e);
                        }
                    }
                    break;
                }
            }
        }

        let total_num_rows = (num_rows * notifiers.len()) as u64;
        let num_dedupped_reqs = (notifiers.len() - 1) as u64;
        REMOTE_ENGINE_GRPC_HANDLER_COUNTER_VEC
            .query_succeeded_row
            .inc_by(total_num_rows);
        REMOTE_ENGINE_GRPC_HANDLER_COUNTER_VEC
            .dedupped_stream_query
            .inc_by(num_dedupped_reqs);
    }

    async fn write_internal(
        &self,
        request: Request<WriteRequest>,
    ) -> std::result::Result<Response<WriteResponse>, Status> {
        let begin_instant = Instant::now();
        let ctx = self.handler_ctx();
        let handle = self.runtimes.write_runtime.spawn(async move {
            let request = request.into_inner();
            handle_write(ctx, request).await.map_err(|e| {
                error!("Handle write failed, err:{e}");
                e
            })
        });

        let res = handle.await.box_err().context(ErrWithCause {
            code: StatusCode::Internal,
            msg: "fail to join task",
        });

        let mut resp = WriteResponse::default();
        match res {
            Ok(Ok(v)) => {
                resp.header = Some(error::build_ok_header());
                resp.affected_rows = v.affected_rows;
            }
            Ok(Err(e)) | Err(e) => {
                resp.header = Some(error::build_err_header(e));
            }
        };

        REMOTE_ENGINE_GRPC_HANDLER_DURATION_HISTOGRAM_VEC
            .write
            .observe(begin_instant.saturating_elapsed().as_secs_f64());
        Ok(Response::new(resp))
    }

    async fn get_table_info_internal(
        &self,
        request: Request<GetTableInfoRequest>,
    ) -> std::result::Result<Response<GetTableInfoResponse>, Status> {
        let begin_instant = Instant::now();
        let ctx = self.handler_ctx();
        let handle = self.runtimes.read_runtime.spawn(async move {
            let request = request.into_inner();
            handle_get_table_info(ctx, request).await.map_err(|e| {
                error!("Handle get table info failed, err:{e}");
                e
            })
        });

        let res = handle.await.box_err().context(ErrWithCause {
            code: StatusCode::Internal,
            msg: "fail to join task",
        });

        let mut resp = GetTableInfoResponse::default();
        match res {
            Ok(Ok(v)) => {
                resp.header = Some(error::build_ok_header());
                resp.table_info = v.table_info;
            }
            Ok(Err(e)) | Err(e) => {
                resp.header = Some(error::build_err_header(e));
            }
        };

        REMOTE_ENGINE_GRPC_HANDLER_DURATION_HISTOGRAM_VEC
            .get_table_info
            .observe(begin_instant.saturating_elapsed().as_secs_f64());
        Ok(Response::new(resp))
    }

    async fn write_batch_internal(
        &self,
        request: Request<WriteBatchRequest>,
    ) -> std::result::Result<Response<WriteResponse>, Status> {
        let begin_instant = Instant::now();
        let request = request.into_inner();
        let mut write_table_handles = Vec::with_capacity(request.batch.len());
        for one_request in request.batch {
            let ctx = self.handler_ctx();
            let handle = self
                .runtimes
                .write_runtime
                .spawn(handle_write(ctx, one_request));
            write_table_handles.push(handle);
        }

        let mut batch_resp = WriteResponse {
            header: Some(error::build_ok_header()),
            affected_rows: 0,
        };
        for write_handle in write_table_handles {
            let write_result = write_handle.await.box_err().context(ErrWithCause {
                code: StatusCode::Internal,
                msg: "fail to run the join task",
            });
            // The underlying write can't be cancelled, so just ignore the left write
            // handles (don't abort them) if any error is encountered.
            match write_result {
                Ok(res) => match res {
                    Ok(resp) => batch_resp.affected_rows += resp.affected_rows,
                    Err(e) => {
                        error!("Failed to write batches, err:{e}");
                        batch_resp.header = Some(error::build_err_header(e));
                        break;
                    }
                },
                Err(e) => {
                    error!("Failed to write batches, err:{e}");
                    batch_resp.header = Some(error::build_err_header(e));
                    break;
                }
            };
        }

        REMOTE_ENGINE_GRPC_HANDLER_DURATION_HISTOGRAM_VEC
            .write_batch
            .observe(begin_instant.saturating_elapsed().as_secs_f64());

        Ok(Response::new(batch_resp))
    }

    async fn execute_physical_plan_internal(
        &self,
        request: Request<ExecutePlanRequest>,
    ) -> Result<RemoteExecStream> {
        let request = request.into_inner();
        let query_engine = self.instance.query_engine.clone();
        let (ctx, encoded_plan) = extract_plan_from_req(request)?;
        let slow_threshold_secs = self
            .instance
            .dyn_config
            .slow_threshold
            .load(std::sync::atomic::Ordering::Relaxed);

        let priority = ctx.priority();
        let query_ctx = create_query_ctx(
            ctx.request_id_str,
            ctx.default_catalog,
            ctx.default_schema,
            ctx.timeout_ms,
            priority,
        );

        debug!("Execute remote query, id:{}", query_ctx.request_id.as_str());

        let metric = ExecutePlanMetricCollector::new(
            query_ctx.request_id.clone(),
            ctx.displayable_query,
            slow_threshold_secs,
            query_ctx.priority,
        );
        let physical_plan: PhysicalPlanRef = Arc::new(DataFusionPhysicalPlanAdapter::new(
            TypedPlan::Remote(encoded_plan),
        ));
        // TODO: Use in handle_execute_plan fn to build stream with metrics
        let physical_plan_for_explain = ctx.explain.map(|_| physical_plan.clone());

        let rt = self
            .runtimes
            .read_runtime
            .choose_runtime(&query_ctx.priority);

        let stream = rt
            .spawn(async move { handle_execute_plan(query_ctx, physical_plan, query_engine).await })
            .await
            .box_err()
            .with_context(|| ErrWithCause {
                code: StatusCode::Internal,
                msg: "failed to run execute physical plan task",
            })??
            .map(|result| {
                result.box_err().context(ErrWithCause {
                    code: StatusCode::Internal,
                    msg: "failed to poll record batch for remote physical plan",
                })
            });

        let stream = StreamWithMetric::new(Box::pin(stream), metric);
        Ok(RemoteExecStream::new(
            Box::pin(stream),
            physical_plan_for_explain,
        ))
    }

    async fn dedup_execute_physical_plan_internal(
        &self,
        query_dedup: QueryDedup,
        request: Request<ExecutePlanRequest>,
    ) -> Result<RemoteExecStream> {
        let request = request.into_inner();
        let query_engine = self.instance.query_engine.clone();
        let (ctx, encoded_plan) = extract_plan_from_req(request)?;
        let slow_threshold_secs = self
            .instance
            .dyn_config
            .slow_threshold
            .load(std::sync::atomic::Ordering::Relaxed);
        let priority = ctx.priority();
        let query_ctx = create_query_ctx(
            ctx.request_id_str,
            ctx.default_catalog,
            ctx.default_schema,
            ctx.timeout_ms,
            priority,
        );
        debug!(
            "Execute dedupped remote query, id:{}",
            query_ctx.request_id.as_str()
        );
        let metric = ExecutePlanMetricCollector::new(
            query_ctx.request_id.clone(),
            ctx.displayable_query,
            slow_threshold_secs,
            query_ctx.priority,
        );
        let key = PhysicalPlanKey {
            encoded_plan: encoded_plan.clone(),
        };

        let physical_plan: PhysicalPlanRef = Arc::new(DataFusionPhysicalPlanAdapter::new(
            TypedPlan::Remote(encoded_plan),
        ));
        // TODO: Use in handle_execute_plan fn to build stream with metrics
        let physical_plan_for_explain = ctx.explain.map(|_| physical_plan.clone());

        let QueryDedup {
            config,
            physical_plan_notifiers,
            ..
        } = query_dedup;

        let rt = self
            .runtimes
            .read_runtime
            .choose_runtime(&query_ctx.priority);
        let (tx, rx) = mpsc::channel(config.notify_queue_cap);
        match physical_plan_notifiers.insert_notifier(key.clone(), tx) {
            // The first request, need to handle it, and then notify the other requests.
            RequestResult::First => {
                let query = async move {
                    handle_execute_plan(query_ctx, physical_plan, query_engine)
                        .await
                        .map(PartitionedStreams::one_stream)
                };
                self.read_and_send_dedupped_resps(
                    key,
                    query,
                    physical_plan_notifiers,
                    config.notify_timeout.0,
                    rt,
                )
                .await?;
            }
            // The request is waiting for the result of first request.
            RequestResult::Wait => {
                // TODO: add metrics to collect the time cost of waited stream
                // read.
            }
        }

        let stream = StreamWithMetric::new(Box::pin(ReceiverStream::new(rx)), metric);
        Ok(RemoteExecStream::new(
            Box::pin(stream),
            physical_plan_for_explain,
        ))
    }

    async fn alter_table_schema_internal(
        &self,
        request: Request<AlterTableSchemaRequest>,
    ) -> std::result::Result<Response<AlterTableSchemaResponse>, Status> {
        let begin_instant = Instant::now();
        let ctx = self.handler_ctx();
        let handle = self.runtimes.read_runtime.spawn(async move {
            let request = request.into_inner();
            handle_alter_table_schema(ctx, request).await.map_err(|e| {
                error!("Handle alter table schema failed, err:{e}");
                e
            })
        });

        let res = handle.await.box_err().context(ErrWithCause {
            code: StatusCode::Internal,
            msg: "fail to join task",
        });

        let mut resp = AlterTableSchemaResponse::default();
        match res {
            Ok(Ok(_)) => {
                resp.header = Some(error::build_ok_header());
            }
            Ok(Err(e)) | Err(e) => {
                resp.header = Some(error::build_err_header(e));
            }
        };

        REMOTE_ENGINE_GRPC_HANDLER_DURATION_HISTOGRAM_VEC
            .alter_table_schema
            .observe(begin_instant.saturating_elapsed().as_secs_f64());
        Ok(Response::new(resp))
    }

    async fn alter_table_options_internal(
        &self,
        request: Request<AlterTableOptionsRequest>,
    ) -> std::result::Result<Response<AlterTableOptionsResponse>, Status> {
        let begin_instant = Instant::now();
        let ctx = self.handler_ctx();
        let handle = self.runtimes.read_runtime.spawn(async move {
            let request = request.into_inner();
            handle_alter_table_options(ctx, request).await
        });

        let res = handle.await.box_err().context(ErrWithCause {
            code: StatusCode::Internal,
            msg: "fail to join task",
        });

        let mut resp = AlterTableOptionsResponse::default();
        match res {
            Ok(Ok(_)) => {
                resp.header = Some(error::build_ok_header());
            }
            Ok(Err(e)) | Err(e) => {
                resp.header = Some(error::build_err_header(e));
            }
        };

        REMOTE_ENGINE_GRPC_HANDLER_DURATION_HISTOGRAM_VEC
            .alter_table_options
            .observe(begin_instant.saturating_elapsed().as_secs_f64());
        Ok(Response::new(resp))
    }

    fn handler_ctx(&self) -> HandlerContext {
        HandlerContext {
            catalog_manager: self.instance.catalog_manager.clone(),
            hotspot_recorder: self.hotspot_recorder.clone(),
        }
    }
}

/// Context for handling all kinds of remote engine service.
#[derive(Clone)]
struct HandlerContext {
    catalog_manager: ManagerRef,
    hotspot_recorder: Arc<HotspotRecorder>,
}

#[async_trait]
impl RemoteEngineService for RemoteEngineServiceImpl {
    type ExecutePhysicalPlanStream = BoxStream<'static, std::result::Result<ReadResponse, Status>>;
    type ReadStream = BoxStream<'static, std::result::Result<ReadResponse, Status>>;

    async fn read(
        &self,
        request: Request<ReadRequest>,
    ) -> std::result::Result<Response<Self::ReadStream>, Status> {
        if let Some(table) = &request.get_ref().table {
            self.hotspot_recorder
                .send_msg_or_log(
                    "inc_query_reqs",
                    Message::Query(format_hot_key(&table.schema, &table.table)),
                )
                .await
        }

        REMOTE_ENGINE_GRPC_HANDLER_COUNTER_VEC.stream_query.inc();
        let result = match self.query_dedup.clone() {
            Some(query_dedup) => self.dedup_stream_read_internal(query_dedup, request).await,
            None => self.stream_read_internal(request).await,
        };

        record_stream_to_response_stream!(result, ReadStream)
    }

    async fn write(
        &self,
        request: Request<WriteRequest>,
    ) -> std::result::Result<Response<WriteResponse>, Status> {
        self.write_internal(request).await
    }

    async fn get_table_info(
        &self,
        request: Request<GetTableInfoRequest>,
    ) -> std::result::Result<Response<GetTableInfoResponse>, Status> {
        self.get_table_info_internal(request).await
    }

    async fn write_batch(
        &self,
        request: Request<WriteBatchRequest>,
    ) -> std::result::Result<Response<WriteResponse>, Status> {
        self.write_batch_internal(request).await
    }

    async fn execute_physical_plan(
        &self,
        request: Request<ExecutePlanRequest>,
    ) -> std::result::Result<Response<Self::ExecutePhysicalPlanStream>, Status> {
        if let Some(table) = &request.get_ref().table {
            self.hotspot_recorder
                .send_msg_or_log(
                    "inc_remote_plan_reqs",
                    Message::Query(format_hot_key(&table.schema, &table.table)),
                )
                .await
        }

        let record_stream_result = match self.query_dedup.clone() {
            Some(query_dedup) => self
                .dedup_execute_physical_plan_internal(query_dedup, request)
                .await
                .map_err(|e| {
                    error!("Dedup execute physical plan failed, err:{e}");
                    e
                }),
            None => self
                .execute_physical_plan_internal(request)
                .await
                .map_err(|e| {
                    error!("Execute physical plan failed, err:{e}");
                    e
                }),
        };

        record_stream_to_response_stream!(record_stream_result, ExecutePhysicalPlanStream)
    }

    async fn alter_table_schema(
        &self,
        request: Request<AlterTableSchemaRequest>,
    ) -> std::result::Result<Response<AlterTableSchemaResponse>, Status> {
        self.alter_table_schema_internal(request).await
    }

    async fn alter_table_options(
        &self,
        request: Request<AlterTableOptionsRequest>,
    ) -> std::result::Result<Response<AlterTableOptionsResponse>, Status> {
        self.alter_table_options_internal(request).await
    }
}

async fn handle_stream_read(
    ctx: HandlerContext,
    request: ReadRequest,
) -> Result<PartitionedStreams> {
    let table_engine::remote::model::ReadRequest {
        table: table_ident,
        read_request,
    } = request.try_into().box_err().context(ErrWithCause {
        code: StatusCode::BadRequest,
        msg: "fail to convert read request",
    })?;

    let request_id = &read_request.request_id;
    info!(
        "Handle stream read, request_id:{request_id}, table:{table_ident:?}, read_options:{:?}, predicate:{:?} ",
        read_request.opts,
        read_request.predicate,
    );

    let begin = Instant::now();
    let table = find_table_by_identifier(&ctx, &table_ident)?;
    let res = table
        .partitioned_read(read_request.clone())
        .await
        .box_err()
        .with_context(|| ErrWithCause {
            code: StatusCode::Internal,
            msg: format!("fail to read table, table:{table_ident:?}"),
        });
    match res {
        Ok(streams) => {
            info!(
                "Handle stream read success, request_id:{request_id}, table:{table_ident:?}, cost:{:?}, read_options:{:?}, predicate:{:?}",
                begin.elapsed(),
                read_request.opts,
                read_request.predicate,
            );

            REMOTE_ENGINE_GRPC_HANDLER_COUNTER_VEC
                .stream_query_succeeded
                .inc();
            Ok(streams)
        }
        Err(e) => {
            error!(
                "Handle stream read failed, request_id:{request_id}, table:{table_ident:?}, cost:{:?}, read_options:{:?}, predicate:{:?}, err:{e}",
                begin.elapsed(),
                read_request.opts,
                read_request.predicate,
            );

            REMOTE_ENGINE_GRPC_HANDLER_COUNTER_VEC
                .stream_query_failed
                .inc();
            Err(e)
        }
    }
}

fn format_hot_key(schema: &str, table: &str) -> String {
    format!("{schema}/{table}")
}

async fn record_write(
    hotspot_recorder: &Arc<HotspotRecorder>,
    request: &table_engine::remote::model::WriteRequest,
) {
    let hot_key = format_hot_key(&request.table.schema, &request.table.table);
    let row_count = request.write_request.row_group.num_rows();
    let field_count = row_count * request.write_request.row_group.schema().num_columns();
    hotspot_recorder
        .send_msg_or_log(
            "inc_write_reqs",
            Message::Write {
                key: hot_key,
                row_count,
                field_count,
            },
        )
        .await;
}

async fn handle_write(ctx: HandlerContext, request: WriteRequest) -> Result<WriteResponse> {
    let table_ident: TableIdentifier = request
        .table
        .context(ErrNoCause {
            code: StatusCode::BadRequest,
            msg: "missing table ident",
        })?
        .into();

    let rows_payload = request
        .row_group
        .context(ErrNoCause {
            code: StatusCode::BadRequest,
            msg: "missing row group payload",
        })?
        .rows
        .context(ErrNoCause {
            code: StatusCode::BadRequest,
            msg: "missing rows payload",
        })?;

    let table = find_table_by_identifier(&ctx, &table_ident)?;
    let write_request = match rows_payload {
        row_group::Rows::Arrow(_) => {
            // The payload encoded in arrow format won't be accept any more.
            return ErrNoCause {
                code: StatusCode::BadRequest,
                msg: "payload encoded in arrow format is not supported anymore",
            }
            .fail();
        }
        row_group::Rows::Contiguous(payload) => {
            let schema = table.schema();
            let row_group =
                model::WriteRequest::decode_row_group_from_contiguous_payload(payload, &schema)
                    .box_err()
                    .context(ErrWithCause {
                        code: StatusCode::BadRequest,
                        msg: "failed to decode row group payload",
                    })?;
            model::WriteRequest::new(table_ident, row_group)
        }
    };

    // In theory we should record write request we at the beginning of server's
    // handle, but the payload is encoded, so we cannot record until decode payload
    // here.
    record_write(&ctx.hotspot_recorder, &write_request).await;

    let num_rows = write_request.write_request.row_group.num_rows();
    REMOTE_ENGINE_WRITE_BATCH_NUM_ROWS_HISTOGRAM.observe(num_rows as f64);

    let res = table
        .write(write_request.write_request)
        .await
        .box_err()
        .context(ErrWithCause {
            code: StatusCode::Internal,
            msg: format!("fail to write table, table:{:?}", write_request.table),
        });
    match res {
        Ok(affected_rows) => {
            REMOTE_ENGINE_GRPC_HANDLER_COUNTER_VEC.write_succeeded.inc();
            REMOTE_ENGINE_GRPC_HANDLER_COUNTER_VEC
                .write_succeeded_row
                .inc_by(affected_rows as u64);
            Ok(WriteResponse {
                header: None,
                affected_rows: affected_rows as u64,
            })
        }
        Err(e) => {
            REMOTE_ENGINE_GRPC_HANDLER_COUNTER_VEC.write_failed.inc();
            REMOTE_ENGINE_GRPC_HANDLER_COUNTER_VEC
                .write_failed_row
                .inc_by(num_rows as u64);
            Err(e)
        }
    }
}

async fn handle_get_table_info(
    ctx: HandlerContext,
    request: GetTableInfoRequest,
) -> Result<GetTableInfoResponse> {
    let request: table_engine::remote::model::GetTableInfoRequest =
        request.try_into().box_err().context(ErrWithCause {
            code: StatusCode::BadRequest,
            msg: "fail to convert get table info request",
        })?;

    let schema = find_schema_by_identifier(&ctx, &request.table)?;
    let table = schema
        .table_by_name(&request.table.table)
        .box_err()
        .context(ErrWithCause {
            code: StatusCode::Internal,
            msg: format!("fail to get table, table:{}", request.table.table),
        })?
        .context(ErrNoCause {
            code: StatusCode::NotFound,
            msg: format!("table is not found, table:{}", request.table.table),
        })?;

    Ok(GetTableInfoResponse {
        header: None,
        table_info: Some(horaedbproto::remote_engine::TableInfo {
            catalog_name: request.table.catalog,
            schema_name: schema.name().to_string(),
            schema_id: schema.id().as_u32(),
            table_name: table.name().to_string(),
            table_id: table.id().as_u64(),
            table_schema: Some((&table.schema()).into()),
            engine: table.engine_type().to_string(),
            options: table.options(),
            partition_info: table.partition_info().map(Into::into),
        }),
    })
}

fn extract_plan_from_req(request: ExecutePlanRequest) -> Result<(ExecContext, Vec<u8>)> {
    // Build execution context.
    let ctx_in_req = request.context.with_context(|| ErrNoCause {
        code: StatusCode::Internal,
        msg: "execution context not found in physical plan request",
    })?;
    let typed_plan_in_req = request.physical_plan.with_context(|| ErrNoCause {
        code: StatusCode::Internal,
        msg: "plan not found in physical plan request",
    })?;
    // FIXME: return the type from query engine.
    let valid_plan = check_and_extract_plan(typed_plan_in_req, QueryEngineType::Datafusion)?;

    Ok((ctx_in_req, valid_plan))
}

fn create_query_ctx(
    request_id: String,
    default_catalog: String,
    default_schema: String,
    timeout_ms: i64,
    priority: QueryPriority,
) -> QueryContext {
    let request_id = RequestId::from(request_id);
    let deadline = if timeout_ms >= 0 {
        Some(Instant::now() + Duration::from_millis(timeout_ms as u64))
    } else {
        None
    };
    let priority = match priority {
        QueryPriority::Low => Priority::Low,
        QueryPriority::High => Priority::High,
    };

    QueryContext {
        request_id,
        deadline,
        default_catalog,
        default_schema,
        priority,
    }
}

async fn handle_execute_plan(
    ctx: QueryContext,
    physical_plan: PhysicalPlanRef,
    query_engine: QueryEngineRef,
) -> Result<SendableRecordBatchStream> {
    // Execute plan.
    let executor = query_engine.executor();
    executor
        .execute(&ctx, physical_plan)
        .await
        .box_err()
        .with_context(|| ErrWithCause {
            code: StatusCode::Internal,
            msg: "failed to execute remote plan",
        })
}

async fn handle_alter_table_schema(
    ctx: HandlerContext,
    request: AlterTableSchemaRequest,
) -> Result<()> {
    let request: table_engine::remote::model::AlterTableSchemaRequest =
        request.try_into().box_err().context(ErrWithCause {
            code: StatusCode::BadRequest,
            msg: "fail to convert alter table schema",
        })?;

    let schema = find_schema_by_identifier(&ctx, &request.table_ident)?;
    let table = schema
        .table_by_name(&request.table_ident.table)
        .box_err()
        .context(ErrWithCause {
            code: StatusCode::Internal,
            msg: format!("fail to get table, table:{}", request.table_ident.table),
        })?
        .context(ErrNoCause {
            code: StatusCode::NotFound,
            msg: format!("table is not found, table:{}", request.table_ident.table),
        })?;

    table
        .alter_schema(AlterSchemaRequest {
            schema: request.table_schema,
            pre_schema_version: request.pre_schema_version,
        })
        .await
        .box_err()
        .context(ErrWithCause {
            code: StatusCode::Internal,
            msg: format!(
                "fail to alter table schema, table:{}",
                request.table_ident.table
            ),
        })?;
    Ok(())
}

async fn handle_alter_table_options(
    ctx: HandlerContext,
    request: AlterTableOptionsRequest,
) -> Result<()> {
    let request: table_engine::remote::model::AlterTableOptionsRequest =
        request.try_into().box_err().context(ErrWithCause {
            code: StatusCode::BadRequest,
            msg: "fail to convert alter table options",
        })?;

    let schema = find_schema_by_identifier(&ctx, &request.table_ident)?;
    let table = schema
        .table_by_name(&request.table_ident.table)
        .box_err()
        .context(ErrWithCause {
            code: StatusCode::Internal,
            msg: format!("fail to get table, table:{}", request.table_ident.table),
        })?
        .context(ErrNoCause {
            code: StatusCode::NotFound,
            msg: format!("table is not found, table:{}", request.table_ident.table),
        })?;

    table
        .alter_options(request.options)
        .await
        .box_err()
        .context(ErrWithCause {
            code: StatusCode::Internal,
            msg: format!(
                "fail to alter table options, table:{}",
                request.table_ident.table
            ),
        })?;
    Ok(())
}

fn check_and_extract_plan(
    typed_plan: execute_plan_request::PhysicalPlan,
    engine_type: QueryEngineType,
) -> Result<Vec<u8>> {
    match (typed_plan, engine_type) {
        (execute_plan_request::PhysicalPlan::Datafusion(plan), QueryEngineType::Datafusion) => {
            Ok(plan)
        }
    }
}

fn find_table_by_identifier(
    ctx: &HandlerContext,
    table_identifier: &TableIdentifier,
) -> Result<TableRef> {
    let schema = find_schema_by_identifier(ctx, table_identifier)?;

    schema
        .table_by_name(&table_identifier.table)
        .box_err()
        .context(ErrWithCause {
            code: StatusCode::Internal,
            msg: format!("fail to get table, table:{}", table_identifier.table),
        })?
        .context(ErrNoCause {
            code: StatusCode::NotFound,
            msg: format!("table is not found, table:{}", table_identifier.table),
        })
}

fn find_schema_by_identifier(
    ctx: &HandlerContext,
    table_identifier: &TableIdentifier,
) -> Result<SchemaRef> {
    let catalog = ctx
        .catalog_manager
        .catalog_by_name(&table_identifier.catalog)
        .box_err()
        .context(ErrWithCause {
            code: StatusCode::Internal,
            msg: format!("fail to get catalog, catalog:{}", table_identifier.catalog),
        })?
        .context(ErrNoCause {
            code: StatusCode::NotFound,
            msg: format!("catalog is not found, catalog:{}", table_identifier.catalog),
        })?;
    catalog
        .schema_by_name(&table_identifier.schema)
        .box_err()
        .context(ErrWithCause {
            code: StatusCode::Internal,
            msg: format!(
                "fail to get schema of table, schema:{}",
                table_identifier.schema
            ),
        })?
        .context(ErrNoCause {
            code: StatusCode::NotFound,
            msg: format!(
                "schema of table is not found, schema:{}",
                table_identifier.schema
            ),
        })
}<|MERGE_RESOLUTION|>--- conflicted
+++ resolved
@@ -46,17 +46,7 @@
     },
     storage::{arrow_payload, ArrowPayload},
 };
-<<<<<<< HEAD
-use logger::{error, info, slow_query};
-=======
-use common_types::{record_batch::RecordBatch, request_id::RequestId};
-use futures::{
-    stream::{self, BoxStream, FuturesUnordered, StreamExt},
-    Future,
-};
-use generic_error::BoxError;
 use logger::{debug, error, info, slow_query};
->>>>>>> 74c56412
 use notifier::notifier::{ExecutionGuard, RequestNotifiers, RequestResult};
 use proxy::{
     hotspot::{HotspotRecorder, Message},
