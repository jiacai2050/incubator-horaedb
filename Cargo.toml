# Copyright 2023 The CeresDB Authors
#
# Licensed under the Apache License, Version 2.0 (the "License");
# you may not use this file except in compliance with the License.
# You may obtain a copy of the License at
#
#     http://www.apache.org/licenses/LICENSE-2.0
#
# Unless required by applicable law or agreed to in writing, software
# distributed under the License is distributed on an "AS IS" BASIS,
# WITHOUT WARRANTIES OR CONDITIONS OF ANY KIND, either express or implied.
# See the License for the specific language governing permissions and
# limitations under the License.

[workspace.package]
version = "1.2.6-alpha"
authors = ["CeresDB Authors <ceresdbservice@gmail.com>"]
edition = "2021"
license = "Apache-2.0"

[workspace]
resolver = "2"
# In alphabetical order
members = [
    "analytic_engine",
    "benchmarks",
    "catalog",
    "catalog_impls",
    "cluster",
    "common_types",
    "components/alloc_tracker",
    "components/arena",
    "components/arrow_ext",
    "components/bytes_ext",
    "components/codec",
    "components/future_ext",
    "components/hash_ext",
    "components/id_allocator",
    "components/logger",
    "components/macros",
    "components/message_queue",
    "components/metric_ext",
    "components/notifier",
    "components/object_store",
    "components/panic_ext",
    "components/parquet_ext",
    "components/partitioned_lock",
    "components/profile",
    "components/runtime",
    "components/sampling_cache",
    "components/size_ext",
    "components/skiplist",
    "components/table_kv",
    "components/test_util",
    "components/time_ext",
    "components/timed_task",
    "components/toml_ext",
    "components/trace_metric",
    "components/trace_metric_derive",
    "components/trace_metric_derive_tests",
    "components/tracing_util",
    "df_engine_extensions",
    "df_operator",
    "integration_tests",
    "integration_tests/sdk/rust",
    "interpreters",
    "meta_client",
    "partition_table_engine",
    "proxy",
    "query_engine",
    "query_frontend",
    "remote_engine_client",
    "router",
    "server",
    "src/ceresdb",
    "src/wal",
    "system_catalog",
    "table_engine",
    "tools",
]

[workspace.dependencies]
alloc_tracker = { path = "components/alloc_tracker" }
arrow = { version = "43.0.0", features = ["prettyprint"] }
arrow_ipc = { version = "43.0.0" }
arrow_ext = { path = "components/arrow_ext" }
analytic_engine = { path = "analytic_engine" }
arena = { path = "components/arena" }
async-stream = "0.3.4"
async-trait = "0.1.72"
atomic_enum = "0.2.0"
base64 = "0.13"
bytes = "1"
bytes_ext = { path = "components/bytes_ext" }
catalog = { path = "catalog" }
catalog_impls = { path = "catalog_impls" }
ceresdbproto = "1.0.23"
codec = { path = "components/codec" }
chrono = "0.4"
clap = "3.0"
clru = "0.6.1"
cluster = { path = "cluster" }
criterion = "0.5"
common_types = { path = "common_types" }
datafusion = { git = "https://github.com/CeresDB/arrow-datafusion.git", rev = "9c3a537e25e5ab3299922864034f67fb2f79805d" }
datafusion-proto = { git = "https://github.com/CeresDB/arrow-datafusion.git", rev = "9c3a537e25e5ab3299922864034f67fb2f79805d" }
df_operator = { path = "df_operator" }
df_engine_extensions = { path = "df_engine_extensions" }
future_ext = { path = "components/future_ext" }
etcd-client = { version = "0.10.3", features = ["tls"] }
env_logger = "0.6"
futures = "0.3"
generic_error = { path = "components/generic_error" }
hash_ext = { path = "components/hash_ext" }
hex = "0.4.3"
hyperloglog = { git = "https://github.com/jedisct1/rust-hyperloglog.git", rev = "425487ce910f26636fbde8c4d640b538431aad50" }
id_allocator = { path = "components/id_allocator" }
<<<<<<< HEAD
influxql-logical-planner = { git = "https://github.com/CeresDB/influxql.git", rev = "9aad6f1", package = "iox_query_influxql" }
influxql-parser = { git = "https://github.com/CeresDB/influxql.git", rev = "9aad6f1", package = "influxdb_influxql_parser" }
influxql-query = { git = "https://github.com/CeresDB/influxql.git", rev = "9aad6f1", package = "iox_query" }
influxql-schema = { git = "https://github.com/CeresDB/influxql.git", rev = "9aad6f1", package = "schema" }
=======
influxql-logical-planner = { git = "https://github.com/CeresDB/influxql.git", rev = "a905863", package = "iox_query_influxql" }
influxql-parser = { git = "https://github.com/CeresDB/influxql.git", rev = "a905863", package = "influxdb_influxql_parser" }
influxql-query = { git = "https://github.com/CeresDB/influxql.git", rev = "a905863", package = "iox_query" }
influxql-schema = { git = "https://github.com/CeresDB/influxql.git", rev = "a905863", package = "schema" }
>>>>>>> e83b55dc
interpreters = { path = "interpreters" }
itertools = "0.10.5"
lz4_flex = { version = "0.11", default-features = false, features = ["frame"] }
lazy_static = "1.4.0"
logger = { path = "components/logger" }
lru = "0.7.6"
macros = { path = "components/macros" }
message_queue = { path = "components/message_queue" }
meta_client = { path = "meta_client" }
metric_ext = { path = "components/metric_ext" }
notifier = { path = "components/notifier" }
object_store = { path = "components/object_store" }
panic_ext = { path = "components/panic_ext" }
partitioned_lock = { path = "components/partitioned_lock" }
partition_table_engine = { path = "partition_table_engine" }
parquet_ext = { path = "components/parquet_ext" }
parquet = { version = "43.0.0" }
paste = "1.0"
pin-project-lite = "0.2.8"
pprof = "0.12.1"
profile = { path = "components/profile" }
prom-remote-api = { version = "0.2.2" }
prometheus = "0.12"
prometheus-static-metric = "0.5"
prost = "0.11"
proxy = { path = "proxy" }
query_engine = { path = "query_engine" }
query_frontend = { path = "query_frontend" }
rand = "0.7"
remote_engine_client = { path = "remote_engine_client" }
reqwest = { version = "0.11", default-features = false, features = [
    "rustls-tls",
    "json",
] }
router = { path = "router" }
runtime = { path = "components/runtime" }
sampling_cache = { path = "components/sampling_cache" }
snafu = { version = "0.6.10", features = ["backtraces"] }
serde = "1.0"
serde_json = "1.0.60"
server = { path = "server" }
size_ext = { path = "components/size_ext" }
smallvec = "1.6"
slog = "2.7"
spin = "0.9.6"
sqlparser = { version = "0.35", features = ["serde"] }
system_catalog = { path = "system_catalog" }
table_engine = { path = "table_engine" }
table_kv = { path = "components/table_kv" }
tempfile = "3.1.0"
test_util = { path = "components/test_util" }
time_ext = { path = "components/time_ext" }
toml = "0.7"
toml_ext = { path = "components/toml_ext" }
timed_task = { path = "components/timed_task" }
tracing_util = { path = "components/tracing_util" }
trace_metric = { path = "components/trace_metric" }
trace_metric_derive = { path = "components/trace_metric_derive" }
trace_metric_derive_tests = { path = "components/trace_metric_derive_tests" }
tonic = "0.8.1"
tokio = { version = "1.29", features = ["full"] }
wal = { path = "src/wal" }
xorfilter-rs = { git = "https://github.com/CeresDB/xorfilter", rev = "ac8ef01" }
zstd = { version = "0.12", default-features = false }
regex = "1"

# This profile optimizes for good runtime performance.
[profile.release]
# reference: https://doc.rust-lang.org/rustc/codegen-options/index.html#codegen-units
codegen-units   = 1
debug           = true
overflow-checks = true

# This profile is used to produce a smaller (no symbols) binary with a little bit poorer performance,
# but with a faster speed and low memory consumption required by compiling.
[profile.release-slim]
inherits      = "release"
codegen-units = 16
debug         = false
strip         = true<|MERGE_RESOLUTION|>--- conflicted
+++ resolved
@@ -115,17 +115,10 @@
 hex = "0.4.3"
 hyperloglog = { git = "https://github.com/jedisct1/rust-hyperloglog.git", rev = "425487ce910f26636fbde8c4d640b538431aad50" }
 id_allocator = { path = "components/id_allocator" }
-<<<<<<< HEAD
-influxql-logical-planner = { git = "https://github.com/CeresDB/influxql.git", rev = "9aad6f1", package = "iox_query_influxql" }
-influxql-parser = { git = "https://github.com/CeresDB/influxql.git", rev = "9aad6f1", package = "influxdb_influxql_parser" }
-influxql-query = { git = "https://github.com/CeresDB/influxql.git", rev = "9aad6f1", package = "iox_query" }
-influxql-schema = { git = "https://github.com/CeresDB/influxql.git", rev = "9aad6f1", package = "schema" }
-=======
 influxql-logical-planner = { git = "https://github.com/CeresDB/influxql.git", rev = "a905863", package = "iox_query_influxql" }
 influxql-parser = { git = "https://github.com/CeresDB/influxql.git", rev = "a905863", package = "influxdb_influxql_parser" }
 influxql-query = { git = "https://github.com/CeresDB/influxql.git", rev = "a905863", package = "iox_query" }
 influxql-schema = { git = "https://github.com/CeresDB/influxql.git", rev = "a905863", package = "schema" }
->>>>>>> e83b55dc
 interpreters = { path = "interpreters" }
 itertools = "0.10.5"
 lz4_flex = { version = "0.11", default-features = false, features = ["frame"] }
