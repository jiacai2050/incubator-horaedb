// Copyright 2023 The HoraeDB Authors
//
// Licensed under the Apache License, Version 2.0 (the "License");
// you may not use this file except in compliance with the License.
// You may obtain a copy of the License at
//
//     http://www.apache.org/licenses/LICENSE-2.0
//
// Unless required by applicable law or agreed to in writing, software
// distributed under the License is distributed on an "AS IS" BASIS,
// WITHOUT WARRANTIES OR CONDITIONS OF ANY KIND, either express or implied.
// See the License for the specific language governing permissions and
// limitations under the License.

use std::{
    fmt,
    sync::Arc,
    time::{Duration, Instant},
};

use async_trait::async_trait;
use catalog::manager::ManagerRef as CatalogManagerRef;
use common_types::{request_id::RequestId, schema::RecordSchema};
use datafusion::{
    error::{DataFusionError, Result as DfResult},
    execution::{runtime_env::RuntimeEnv, FunctionRegistry, TaskContext},
    physical_plan::{display::DisplayableExecutionPlan, ExecutionPlan, SendableRecordBatchStream},
};
use datafusion_proto::{
    bytes::physical_plan_to_bytes_with_extension_codec,
    physical_plan::{AsExecutionPlan, PhysicalExtensionCodec},
    protobuf,
};
use df_engine_extensions::dist_sql_query::{
    resolver::Resolver, ExecutableScanBuilder, RemotePhysicalPlanExecutor,
    RemotePhysicalPlanExecutorRef, RemoteTaskContext, TableScanContext,
};
use futures::future::BoxFuture;
use generic_error::BoxError;
use prost::Message;
use runtime::Priority;
use snafu::ResultExt;
use table_engine::{
    provider::{CeresdbOptions, ScanTable, SCAN_TABLE_METRICS_COLLECTOR_NAME},
    remote::{
        model::{
            ExecContext, ExecutePlanRequest, PhysicalPlan, RemoteExecuteRequest, TableIdentifier,
        },
        RemoteEngineRef,
    },
    stream::ToDfStream,
    table::{ReadOptions, ReadRequest, TableRef},
};
use trace_metric::MetricsCollector;

use crate::{context::Context, datafusion_impl::physical_plan::TypedPlan, error::*};

pub struct DatafusionTaskExecContext {
    pub ctx: Context,
    pub task_ctx: Arc<TaskContext>,
    pub preprocessor: Arc<Preprocessor>,
}

/// Preprocessor for datafusion physical plan
pub struct Preprocessor {
    dist_query_resolver_builder: DistQueryResolverBuilder,
    runtime_env: Arc<RuntimeEnv>,
    function_registry: Arc<dyn FunctionRegistry + Send + Sync>,
    extension_codec: Arc<dyn PhysicalExtensionCodec>,
}

impl Preprocessor {
    pub fn new(
        remote_engine: RemoteEngineRef,
        catalog_manager: CatalogManagerRef,
        runtime_env: Arc<RuntimeEnv>,
        function_registry: Arc<dyn FunctionRegistry + Send + Sync>,
        extension_codec: Arc<dyn PhysicalExtensionCodec>,
    ) -> Self {
        let remote_executor = Arc::new(RemotePhysicalPlanExecutorImpl {
            remote_engine,
            extension_codec: extension_codec.clone(),
        });

        let dist_query_resolver_builder = DistQueryResolverBuilder {
            remote_executor,
            catalog_manager,
        };

        Self {
            dist_query_resolver_builder,
            runtime_env,
            function_registry,
            extension_codec,
        }
    }

    pub async fn process(
        &self,
        typed_plan: &TypedPlan,
        ctx: &Context,
    ) -> Result<Arc<dyn ExecutionPlan>> {
        match typed_plan {
            TypedPlan::Normal(plan) => Ok(plan.clone()),
            TypedPlan::Partitioned(plan) => self.preprocess_partitioned_table_plan(plan, ctx).await,
            TypedPlan::Remote(plan) => self.preprocess_remote_plan(plan, ctx).await,
        }
    }

    async fn preprocess_remote_plan(
        &self,
        encoded_plan: &[u8],
        ctx: &Context,
    ) -> Result<Arc<dyn ExecutionPlan>> {
        // Decode to datafusion physical plan.
        let protobuf = protobuf::PhysicalPlanNode::decode(encoded_plan)
            .box_err()
            .with_context(|| ExecutorWithCause {
                msg: Some("failed to decode plan".to_string()),
            })?;
        let plan = protobuf
            .try_into_physical_plan(
                self.function_registry.as_ref(),
                &self.runtime_env,
                self.extension_codec.as_ref(),
            )
            .box_err()
            .with_context(|| ExecutorWithCause {
                msg: Some("failed to rebuild physical plan from the decoded plan".to_string()),
            })?;

        let resolver = self.dist_query_resolver_builder.build(ctx);
        resolver
            .resolve_sub_scan(plan)
            .await
            .box_err()
            .with_context(|| ExecutorWithCause {
                msg: Some("failed to preprocess remote plan".to_string()),
            })
    }

    async fn preprocess_partitioned_table_plan(
        &self,
        plan: &Arc<dyn ExecutionPlan>,
        ctx: &Context,
    ) -> Result<Arc<dyn ExecutionPlan>> {
        let resolver = self.dist_query_resolver_builder.build(ctx);
        resolver
            .resolve_partitioned_scan(plan.clone())
            .box_err()
            .with_context(|| ExecutorWithCause {
                msg: format!("failed to preprocess partitioned table plan, plan:{plan:?}"),
            })
    }
}

impl fmt::Debug for Preprocessor {
    fn fmt(&self, f: &mut fmt::Formatter<'_>) -> fmt::Result {
        f.debug_struct("Preprocessor")
            .field("dist_query_resolver", &"preprocess partitioned table plan")
            .field("extension_codec", &self.extension_codec)
            .finish()
    }
}

/// Remote physical plan executor impl
#[derive(Debug)]
struct RemotePhysicalPlanExecutorImpl {
    remote_engine: RemoteEngineRef,
    extension_codec: Arc<dyn PhysicalExtensionCodec>,
}

impl RemotePhysicalPlanExecutor for RemotePhysicalPlanExecutorImpl {
    fn execute(
        &self,
        task_context: RemoteTaskContext,
        table: TableIdentifier,
        plan: Arc<dyn ExecutionPlan>,
    ) -> DfResult<BoxFuture<'static, DfResult<SendableRecordBatchStream>>> {
        // Get the custom context to rebuild execution context.
        let ceresdb_options = task_context
            .task_ctx
            .session_config()
            .options()
            .extensions
            .get::<CeresdbOptions>();
        assert!(ceresdb_options.is_some());
        let ceresdb_options = ceresdb_options.unwrap();
        let request_id = RequestId::from(ceresdb_options.request_id.clone());
        let deadline = ceresdb_options
            .request_timeout
            .map(|n| Instant::now() + Duration::from_millis(n));
        let default_catalog = ceresdb_options.default_catalog.clone();
        let default_schema = ceresdb_options.default_schema.clone();
        let priority = ceresdb_options.priority;

        let display_plan = DisplayableExecutionPlan::new(plan.as_ref());
        let exec_ctx = ExecContext {
            request_id,
            deadline,
            default_catalog,
            default_schema,
            query: display_plan.indent(true).to_string(),
            priority,
        };

        // Encode plan and schema
        let plan_schema = RecordSchema::try_from(plan.schema()).map_err(|e| {
            DataFusionError::Internal(format!(
                "failed to convert arrow_schema to record_schema, arrow_schema:{}, err:{e}",
                plan.schema()
            ))
        })?;

        let encoded_plan =
            physical_plan_to_bytes_with_extension_codec(plan, self.extension_codec.as_ref())?;

        // Build returned stream future.
        let remote_engine = self.remote_engine.clone();
        let future = Box::pin(async move {
            let remote_request = RemoteExecuteRequest {
                table,
                context: exec_ctx,
                physical_plan: PhysicalPlan::Datafusion(encoded_plan),
            };

            let request = ExecutePlanRequest {
                plan_schema,
                remote_request,
                remote_metrics: task_context.remote_metrics,
            };

            // Remote execute.
            let stream = remote_engine
                .execute_physical_plan(request)
                .await
                .map_err(|e| {
                    DataFusionError::Internal(format!(
                        "failed to execute physical plan by remote engine, err:{e}"
                    ))
                })?;

            Ok(Box::pin(ToDfStream(stream)) as _)
        });

        Ok(future)
    }
}

/// Used to build dist query resolver dynamically
struct DistQueryResolverBuilder {
    remote_executor: RemotePhysicalPlanExecutorRef,
    catalog_manager: CatalogManagerRef,
}

impl DistQueryResolverBuilder {
    fn build(&self, ctx: &Context) -> Resolver {
        let scan_builder = Box::new(ExecutableScanBuilderImpl {
            request_id: ctx.request_id.clone(),
            deadline: ctx.deadline,
        });

        Resolver::new(
            self.remote_executor.clone(),
            self.catalog_manager.clone(),
            scan_builder,
            ctx.priority,
        )
    }
}

/// Executable scan build impl
#[derive(Debug)]
struct ExecutableScanBuilderImpl {
    request_id: RequestId,
    deadline: Option<Instant>,
}

#[async_trait]
impl ExecutableScanBuilder for ExecutableScanBuilderImpl {
    async fn build(
        &self,
        table: TableRef,
        ctx: TableScanContext,
        priority: Priority,
    ) -> DfResult<Arc<dyn ExecutionPlan>> {
        let read_opts = ReadOptions {
            batch_size: ctx.batch_size,
            read_parallelism: ctx.read_parallelism,
            deadline: self.deadline,
        };

        let read_request = ReadRequest {
            request_id: self.request_id.clone(),
            opts: read_opts,
            projected_schema: ctx.projected_schema,
            predicate: ctx.predicate,
<<<<<<< HEAD
            metrics_collector: MetricsCollector::default(),
            priority,
=======
            metrics_collector: MetricsCollector::new(SCAN_TABLE_METRICS_COLLECTOR_NAME.to_string()),
>>>>>>> b02bac2b
        };

        let mut scan = ScanTable::new(table, read_request);
        scan.maybe_init_stream().await.map_err(|e| {
            DataFusionError::Internal(format!("failed to build executable table scan, err:{e}"))
        })?;
        Ok(Arc::new(scan))
    }
}<|MERGE_RESOLUTION|>--- conflicted
+++ resolved
@@ -295,12 +295,8 @@
             opts: read_opts,
             projected_schema: ctx.projected_schema,
             predicate: ctx.predicate,
-<<<<<<< HEAD
-            metrics_collector: MetricsCollector::default(),
+            metrics_collector: MetricsCollector::new(SCAN_TABLE_METRICS_COLLECTOR_NAME.to_string()),
             priority,
-=======
-            metrics_collector: MetricsCollector::new(SCAN_TABLE_METRICS_COLLECTOR_NAME.to_string()),
->>>>>>> b02bac2b
         };
 
         let mut scan = ScanTable::new(table, read_request);
