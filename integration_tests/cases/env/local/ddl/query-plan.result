DROP TABLE IF EXISTS `03_dml_select_real_time_range`;

affected_rows: 0

DROP TABLE IF EXISTS `03_append_mode_table`;

affected_rows: 0

CREATE TABLE `03_dml_select_real_time_range` (
    name string TAG,
    value double NOT NULL,
    t timestamp NOT NULL,
    timestamp KEY (t)) ENGINE = Analytic WITH (
    enable_ttl = 'false',
    segment_duration='2h'
);

affected_rows: 0

INSERT INTO `03_dml_select_real_time_range` (t, name, value)
    VALUES
    (1695348000000, "ceresdb", 100),
    (1695348001000, "ceresdb", 200),
    (1695348002000, "ceresdb", 300);

affected_rows: 3

-- This query should include memtable
-- SQLNESS REPLACE duration=\d+.?\d*(µ|m|n) duration=xx
explain analyze select t from `03_dml_select_real_time_range`
where t > 1695348001000;

plan_type,plan,
<<<<<<< HEAD
String("Plan with Metrics"),String("ScanTable: table=03_dml_select_real_time_range, parallelism=8, metrics=[\nscan_table:\n    do_merge_sort=true\n    iter_num=1\n    merge_iter_0:\n        init_duration=xxs\n        num_memtables=1\n        num_ssts=0\n        scan_count=2\n        scan_duration=xxs\n        times_fetch_row_from_multiple=0\n        times_fetch_rows_from_one=1\n        total_rows_fetch_from_one=1\n        scan_memtable_1, fetching_columns:[tsid,t]:\n\n\nPredicate { exprs:[t > TimestampMillisecond(1695348001000, None)], time_range:TimeRange { inclusive_start: Timestamp(1695348001001), exclusive_end: Timestamp(9223372036854775807) } }=0]\n"),
=======
String("Plan with Metrics"),String("ScanTable: table=03_dml_select_real_time_range, parallelism=8, priority=Lower, metrics=[\nscan_table:\n    do_merge_sort=true\n    iter_num=1\n    merge_iter_0:\n        init_duration=xxs\n        num_memtables=1\n        num_ssts=0\n        scan_count=2\n        scan_duration=xxs\n        times_fetch_row_from_multiple=0\n        times_fetch_rows_from_one=1\n        total_rows_fetch_from_one=1\n        scan_memtable_1:\n\n\nPredicate { exprs:[t > TimestampMillisecond(1695348001000, None)], time_range:TimeRange { inclusive_start: Timestamp(1695348001001), exclusive_end: Timestamp(9223372036854775807) } }=0]\n"),


-- This query should have higher priority
-- SQLNESS REPLACE duration=\d+.?\d*(µ|m|n) duration=xx
explain analyze select t from `03_dml_select_real_time_range`
where t >= 1695348001000 and t < 1695348002000;

plan_type,plan,
String("Plan with Metrics"),String("ScanTable: table=03_dml_select_real_time_range, parallelism=8, priority=Higher, metrics=[\nscan_table:\n    do_merge_sort=true\n    iter_num=1\n    merge_iter_0:\n        init_duration=xxs\n        num_memtables=1\n        num_ssts=0\n        scan_count=2\n        scan_duration=xxs\n        times_fetch_row_from_multiple=0\n        times_fetch_rows_from_one=1\n        total_rows_fetch_from_one=1\n        scan_memtable_1:\n\n\nPredicate { exprs:[t >= TimestampMillisecond(1695348001000, None), t < TimestampMillisecond(1695348002000, None)], time_range:TimeRange { inclusive_start: Timestamp(1695348001000), exclusive_end: Timestamp(1695348002000) } }=0]\n"),
>>>>>>> 3b916587


-- This query should not include memtable
-- SQLNESS REPLACE duration=\d+.?\d*(µ|m|n) duration=xx
explain analyze select t from `03_dml_select_real_time_range`
where t > 1695348002000;

plan_type,plan,
String("Plan with Metrics"),String("ScanTable: table=03_dml_select_real_time_range, parallelism=8, priority=Lower, metrics=[\nscan_table:\n    do_merge_sort=true\n    iter_num=0\n\n\nPredicate { exprs:[t > TimestampMillisecond(1695348002000, None)], time_range:TimeRange { inclusive_start: Timestamp(1695348002001), exclusive_end: Timestamp(9223372036854775807) } }=0]\n"),


-- SQLNESS ARG pre_cmd=flush
-- SQLNESS REPLACE duration=\d+.?\d*(µ|m|n) duration=xx
-- SQLNESS REPLACE project_record_batch=\d+.?\d*(µ|m|n) project_record_batch=xx
-- This query should include SST
explain analyze select t from `03_dml_select_real_time_range`
where t > 1695348001000;

plan_type,plan,
<<<<<<< HEAD
String("Plan with Metrics"),String("ScanTable: table=03_dml_select_real_time_range, parallelism=8, metrics=[\nscan_table:\n    do_merge_sort=true\n    iter_num=1\n    merge_iter_0:\n        init_duration=xxs\n        num_memtables=0\n        num_ssts=1\n        scan_count=2\n        scan_duration=xxs\n        times_fetch_row_from_multiple=0\n        times_fetch_rows_from_one=1\n        total_rows_fetch_from_one=1\n        scan_sst_1, fetching_columns:[tsid,t]:\n            meta_data_cache_hit=false\n            parallelism=1\n            project_record_batch=xxs\n            read_meta_data_duration=xxs\n            row_mem=320\n            row_num=3\n            prune_row_groups:\n                pruned_by_custom_filter=0\n                pruned_by_min_max=0\n                row_groups_after_prune=1\n                total_row_groups=1\n                use_custom_filter=false\n\n\nPredicate { exprs:[t > TimestampMillisecond(1695348001000, None)], time_range:TimeRange { inclusive_start: Timestamp(1695348001001), exclusive_end: Timestamp(9223372036854775807) } }=0]\n"),
=======
String("Plan with Metrics"),String("ScanTable: table=03_dml_select_real_time_range, parallelism=8, priority=Lower, metrics=[\nscan_table:\n    do_merge_sort=true\n    iter_num=1\n    merge_iter_0:\n        init_duration=xxs\n        num_memtables=0\n        num_ssts=1\n        scan_count=2\n        scan_duration=xxs\n        times_fetch_row_from_multiple=0\n        times_fetch_rows_from_one=1\n        total_rows_fetch_from_one=1\n        scan_sst_1:\n            meta_data_cache_hit=false\n            parallelism=1\n            project_record_batch=xxs\n            read_meta_data_duration=xxs\n            row_mem=320\n            row_num=3\n            prune_row_groups:\n                pruned_by_custom_filter=0\n                pruned_by_min_max=0\n                row_groups_after_prune=1\n                total_row_groups=1\n                use_custom_filter=false\n\n\nPredicate { exprs:[t > TimestampMillisecond(1695348001000, None)], time_range:TimeRange { inclusive_start: Timestamp(1695348001001), exclusive_end: Timestamp(9223372036854775807) } }=0]\n"),
>>>>>>> 3b916587


-- This query should not include SST
explain analyze select t from `03_dml_select_real_time_range`
where t > 1695348002000;

plan_type,plan,
String("Plan with Metrics"),String("ScanTable: table=03_dml_select_real_time_range, parallelism=8, priority=Lower, metrics=[\nscan_table:\n    do_merge_sort=true\n    iter_num=0\n\n\nPredicate { exprs:[t > TimestampMillisecond(1695348002000, None)], time_range:TimeRange { inclusive_start: Timestamp(1695348002001), exclusive_end: Timestamp(9223372036854775807) } }=0]\n"),


-- Table with an 'append' update mode
CREATE TABLE `03_append_mode_table` (
    name string TAG,
    value double NOT NULL,
    t timestamp NOT NULL,
    timestamp KEY (t)) ENGINE = Analytic WITH (
    enable_ttl = 'false',
    segment_duration = '2h',
    update_mode = 'append'
);

affected_rows: 0

INSERT INTO `03_append_mode_table` (t, name, value)
    VALUES
    (1695348000000, "ceresdb", 100),
    (1695348001000, "ceresdb", 200),
    (1695348002000, "ceresdb", 300);

affected_rows: 3

-- Should just fetch projected columns from memtable
-- SQLNESS REPLACE duration=\d+.?\d*(µ|m|n) duration=xx
-- SQLNESS REPLACE since_create=\d+.?\d*(µ|m|n) since_create=xx
-- SQLNESS REPLACE since_init=\d+.?\d*(µ|m|n) since_init=xx
-- SQLNESS REPLACE elapsed_compute=\d+.?\d*(µ|m|n) elapsed_compute=xx
explain analyze select t from `03_append_mode_table`
where t >= 1695348001000 and name = 'ceresdb';

plan_type,plan,
String("Plan with Metrics"),String("ProjectionExec: expr=[t@0 as t], metrics=[output_rows=2, elapsed_compute=xxs]\n  ScanTable: table=03_append_mode_table, parallelism=8, metrics=[\nscan_table:\n    do_merge_sort=false\n    chain_iter_0:\n        num_memtables=1\n        num_ssts=0\n        scan_duration=xxs\n        since_create=xxs\n        since_init=xxs\n        total_batch_fetched=1\n        total_rows_fetched=2\n        scan_memtable_1, fetching_columns:[t,name]:\n\n\nPredicate { exprs:[t >= TimestampMillisecond(1695348001000, None), name = Utf8(\"ceresdb\")], time_range:TimeRange { inclusive_start: Timestamp(1695348001000), exclusive_end: Timestamp(9223372036854775807) } }=0]\n"),


-- Should just fetch projected columns from SST
-- SQLNESS ARG pre_cmd=flush
-- SQLNESS REPLACE duration=\d+.?\d*(µ|m|n) duration=xx
-- SQLNESS REPLACE since_create=\d+.?\d*(µ|m|n) since_create=xx
-- SQLNESS REPLACE since_init=\d+.?\d*(µ|m|n) since_init=xx
-- SQLNESS REPLACE elapsed_compute=\d+.?\d*(µ|m|n) elapsed_compute=xx
-- SQLNESS REPLACE project_record_batch=\d+.?\d*(µ|m|n) project_record_batch=xx
explain analyze select t from `03_append_mode_table`
where t >= 1695348001000 and name = 'ceresdb';

plan_type,plan,
String("Plan with Metrics"),String("ProjectionExec: expr=[t@0 as t], metrics=[output_rows=2, elapsed_compute=xxs]\n  ScanTable: table=03_append_mode_table, parallelism=8, metrics=[\nscan_table:\n    do_merge_sort=false\n    chain_iter_0:\n        num_memtables=0\n        num_ssts=1\n        scan_duration=xxs\n        since_create=xxs\n        since_init=xxs\n        total_batch_fetched=1\n        total_rows_fetched=2\n        scan_sst_1, fetching_columns:[t,name]:\n            meta_data_cache_hit=false\n            parallelism=1\n            project_record_batch=xxs\n            read_meta_data_duration=xxs\n            row_mem=408\n            row_num=3\n            prune_row_groups:\n                pruned_by_custom_filter=0\n                pruned_by_min_max=0\n                row_groups_after_prune=1\n                total_row_groups=1\n                use_custom_filter=false\n\n\nPredicate { exprs:[t >= TimestampMillisecond(1695348001000, None), name = Utf8(\"ceresdb\")], time_range:TimeRange { inclusive_start: Timestamp(1695348001000), exclusive_end: Timestamp(9223372036854775807) } }=0]\n"),


DROP TABLE `03_dml_select_real_time_range`;

affected_rows: 0

DROP TABLE `03_append_mode_table`;

affected_rows: 0
<|MERGE_RESOLUTION|>--- conflicted
+++ resolved
@@ -31,9 +31,6 @@
 where t > 1695348001000;
 
 plan_type,plan,
-<<<<<<< HEAD
-String("Plan with Metrics"),String("ScanTable: table=03_dml_select_real_time_range, parallelism=8, metrics=[\nscan_table:\n    do_merge_sort=true\n    iter_num=1\n    merge_iter_0:\n        init_duration=xxs\n        num_memtables=1\n        num_ssts=0\n        scan_count=2\n        scan_duration=xxs\n        times_fetch_row_from_multiple=0\n        times_fetch_rows_from_one=1\n        total_rows_fetch_from_one=1\n        scan_memtable_1, fetching_columns:[tsid,t]:\n\n\nPredicate { exprs:[t > TimestampMillisecond(1695348001000, None)], time_range:TimeRange { inclusive_start: Timestamp(1695348001001), exclusive_end: Timestamp(9223372036854775807) } }=0]\n"),
-=======
 String("Plan with Metrics"),String("ScanTable: table=03_dml_select_real_time_range, parallelism=8, priority=Lower, metrics=[\nscan_table:\n    do_merge_sort=true\n    iter_num=1\n    merge_iter_0:\n        init_duration=xxs\n        num_memtables=1\n        num_ssts=0\n        scan_count=2\n        scan_duration=xxs\n        times_fetch_row_from_multiple=0\n        times_fetch_rows_from_one=1\n        total_rows_fetch_from_one=1\n        scan_memtable_1:\n\n\nPredicate { exprs:[t > TimestampMillisecond(1695348001000, None)], time_range:TimeRange { inclusive_start: Timestamp(1695348001001), exclusive_end: Timestamp(9223372036854775807) } }=0]\n"),
 
 
@@ -44,7 +41,6 @@
 
 plan_type,plan,
 String("Plan with Metrics"),String("ScanTable: table=03_dml_select_real_time_range, parallelism=8, priority=Higher, metrics=[\nscan_table:\n    do_merge_sort=true\n    iter_num=1\n    merge_iter_0:\n        init_duration=xxs\n        num_memtables=1\n        num_ssts=0\n        scan_count=2\n        scan_duration=xxs\n        times_fetch_row_from_multiple=0\n        times_fetch_rows_from_one=1\n        total_rows_fetch_from_one=1\n        scan_memtable_1:\n\n\nPredicate { exprs:[t >= TimestampMillisecond(1695348001000, None), t < TimestampMillisecond(1695348002000, None)], time_range:TimeRange { inclusive_start: Timestamp(1695348001000), exclusive_end: Timestamp(1695348002000) } }=0]\n"),
->>>>>>> 3b916587
 
 
 -- This query should not include memtable
@@ -64,11 +60,7 @@
 where t > 1695348001000;
 
 plan_type,plan,
-<<<<<<< HEAD
-String("Plan with Metrics"),String("ScanTable: table=03_dml_select_real_time_range, parallelism=8, metrics=[\nscan_table:\n    do_merge_sort=true\n    iter_num=1\n    merge_iter_0:\n        init_duration=xxs\n        num_memtables=0\n        num_ssts=1\n        scan_count=2\n        scan_duration=xxs\n        times_fetch_row_from_multiple=0\n        times_fetch_rows_from_one=1\n        total_rows_fetch_from_one=1\n        scan_sst_1, fetching_columns:[tsid,t]:\n            meta_data_cache_hit=false\n            parallelism=1\n            project_record_batch=xxs\n            read_meta_data_duration=xxs\n            row_mem=320\n            row_num=3\n            prune_row_groups:\n                pruned_by_custom_filter=0\n                pruned_by_min_max=0\n                row_groups_after_prune=1\n                total_row_groups=1\n                use_custom_filter=false\n\n\nPredicate { exprs:[t > TimestampMillisecond(1695348001000, None)], time_range:TimeRange { inclusive_start: Timestamp(1695348001001), exclusive_end: Timestamp(9223372036854775807) } }=0]\n"),
-=======
 String("Plan with Metrics"),String("ScanTable: table=03_dml_select_real_time_range, parallelism=8, priority=Lower, metrics=[\nscan_table:\n    do_merge_sort=true\n    iter_num=1\n    merge_iter_0:\n        init_duration=xxs\n        num_memtables=0\n        num_ssts=1\n        scan_count=2\n        scan_duration=xxs\n        times_fetch_row_from_multiple=0\n        times_fetch_rows_from_one=1\n        total_rows_fetch_from_one=1\n        scan_sst_1:\n            meta_data_cache_hit=false\n            parallelism=1\n            project_record_batch=xxs\n            read_meta_data_duration=xxs\n            row_mem=320\n            row_num=3\n            prune_row_groups:\n                pruned_by_custom_filter=0\n                pruned_by_min_max=0\n                row_groups_after_prune=1\n                total_row_groups=1\n                use_custom_filter=false\n\n\nPredicate { exprs:[t > TimestampMillisecond(1695348001000, None)], time_range:TimeRange { inclusive_start: Timestamp(1695348001001), exclusive_end: Timestamp(9223372036854775807) } }=0]\n"),
->>>>>>> 3b916587
 
 
 -- This query should not include SST
@@ -132,4 +124,4 @@
 
 DROP TABLE `03_append_mode_table`;
 
-affected_rows: 0
+affected_rows: 0