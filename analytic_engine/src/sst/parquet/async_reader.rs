// Licensed to the Apache Software Foundation (ASF) under one
// or more contributor license agreements.  See the NOTICE file
// distributed with this work for additional information
// regarding copyright ownership.  The ASF licenses this file
// to you under the Apache License, Version 2.0 (the
// "License"); you may not use this file except in compliance
// with the License.  You may obtain a copy of the License at
//
//   http://www.apache.org/licenses/LICENSE-2.0
//
// Unless required by applicable law or agreed to in writing,
// software distributed under the License is distributed on an
// "AS IS" BASIS, WITHOUT WARRANTIES OR CONDITIONS OF ANY
// KIND, either express or implied.  See the License for the
// specific language governing permissions and limitations
// under the License.

//! Sst reader implementation based on parquet.

use std::{
    ops::Range,
    pin::Pin,
    sync::{atomic::Ordering, Arc},
    task::{Context, Poll},
    time::{Duration, Instant},
};

use arrow::{datatypes::SchemaRef, record_batch::RecordBatch as ArrowRecordBatch};
use async_trait::async_trait;
use bytes_ext::Bytes;
use common_types::{
    projected_schema::{RowProjector, RowProjectorBuilder},
    record_batch::FetchedRecordBatch,
};
use datafusion::{
    common::ToDFSchema,
    datasource::physical_plan::{parquet::page_filter::PagePruningPredicate, ParquetFileMetrics},
    physical_expr::{create_physical_expr, execution_props::ExecutionProps},
    physical_plan::metrics::ExecutionPlanMetricsSet,
};
use futures::{Stream, StreamExt};
use generic_error::{BoxError, GenericResult};
use logger::{debug, error, warn};
use object_store::{ObjectStoreRef, Path};
use parquet::{
    arrow::{arrow_reader::RowSelection, ParquetRecordBatchStreamBuilder, ProjectionMask},
    file::metadata::RowGroupMetaData,
};
use parquet_ext::{
    meta_data::ChunkReader,
    reader::{MetricsObserver, ObjectStoreReader},
};
use runtime::{AbortOnDropMany, JoinHandle, Runtime};
use snafu::ResultExt;
use table_engine::predicate::PredicateRef;
use time_ext::InstantExt;
use tokio::sync::{
    mpsc::{self, Receiver, Sender},
    watch,
};
use trace_metric::{MetricsCollector, TraceMetricWhenDrop};

use crate::{
    prefetchable_stream::{NoopPrefetcher, PrefetchableStream},
    sst::{
        factory::{ObjectStorePickerRef, ReadFrequency, SstReadOptions},
        meta_data::{
            cache::{MetaCacheRef, MetaData},
            SstMetaData,
        },
        metrics::MaybeTableLevelMetrics,
        parquet::{
            encoding::ParquetDecoder,
            meta_data::{ColumnValueSet, ParquetFilter},
            row_group_pruner::RowGroupPruner,
        },
        reader::{error::*, Result, SstReader},
    },
};

const PRUNE_ROW_GROUPS_METRICS_COLLECTOR_NAME: &str = "prune_row_groups";
type SendableRecordBatchStream = Pin<Box<dyn Stream<Item = Result<ArrowRecordBatch>> + Send>>;
type FetchedRecordBatchStream = Box<dyn Stream<Item = Result<FetchedRecordBatch>> + Send + Unpin>;

pub struct Reader<'a> {
    /// The path where the data is persisted.
    path: &'a Path,
    /// The storage where the data is persist.
    store: &'a ObjectStoreRef,
    /// The hint for the sst file size.
    file_size_hint: Option<usize>,
    num_rows_per_row_group: usize,
    meta_cache: Option<MetaCacheRef>,
    predicate: PredicateRef,
    /// Current frequency decides the cache policy.
    frequency: ReadFrequency,
    /// Init those fields in `init_if_necessary`
    meta_data: Option<MetaData>,

    row_projector_builder: RowProjectorBuilder,
    row_projector: Option<RowProjector>,

    /// Options for `read_parallelly`
    metrics: Metrics,
    df_plan_metrics: ExecutionPlanMetricsSet,

    table_level_sst_metrics: Option<Arc<MaybeTableLevelMetrics>>,
}

#[derive(Default, Debug, Clone, TraceMetricWhenDrop)]
pub(crate) struct Metrics {
    #[metric(boolean)]
    pub meta_data_cache_hit: bool,
    #[metric(duration)]
    pub read_meta_data_duration: Duration,
    #[metric(number)]
    pub parallelism: usize,
    #[metric(collector)]
    pub metrics_collector: Option<MetricsCollector>,
}

impl<'a> Reader<'a> {
    pub fn new(
        path: &'a Path,
        options: &SstReadOptions,
        file_size_hint: Option<usize>,
        store_picker: &'a ObjectStorePickerRef,
        metrics_collector: Option<MetricsCollector>,
    ) -> Self {
        let store = store_picker.pick_by_freq(options.frequency);
        let df_plan_metrics = ExecutionPlanMetricsSet::new();
        let metrics = Metrics {
            metrics_collector,
            ..Default::default()
        };

        let table_level_sst_metrics = matches!(options.frequency, ReadFrequency::Frequent)
            .then(|| options.maybe_table_level_metrics.clone());

        Self {
            path,
            store,
            file_size_hint,
            num_rows_per_row_group: options.num_rows_per_row_group,
            meta_cache: options.meta_cache.clone(),
            predicate: options.predicate.clone(),
            frequency: options.frequency,
            meta_data: None,
            row_projector_builder: options.row_projector_builder.clone(),
            row_projector: None,
            metrics,
            df_plan_metrics,
            table_level_sst_metrics,
        }
    }

    async fn maybe_read_parallelly(
        &mut self,
        read_parallelism: usize,
    ) -> Result<Vec<FetchedRecordBatchStream>> {
        assert!(read_parallelism > 0);

        self.init_if_necessary().await?;
        let streams = self.fetch_record_batch_streams(read_parallelism).await?;
        if streams.is_empty() {
            return Ok(Vec::new());
        }

        let row_projector = self.row_projector.take().unwrap();
        let streams: Vec<_> = streams
            .into_iter()
            .map(|stream| {
                Box::new(RecordBatchProjector::new(
                    stream,
                    row_projector.clone(),
                    self.metrics.metrics_collector.clone(),
                )) as _
            })
            .collect();

        Ok(streams)
    }

    fn prune_row_groups(
        &self,
        schema: SchemaRef,
        row_groups: &[RowGroupMetaData],
        parquet_filter: Option<&ParquetFilter>,
        column_values: Option<&Vec<Option<ColumnValueSet>>>,
    ) -> Result<Vec<usize>> {
        let metrics_collector = self
            .metrics
            .metrics_collector
            .as_ref()
            .map(|v| v.span(PRUNE_ROW_GROUPS_METRICS_COLLECTOR_NAME.to_string()));
        let mut pruner = RowGroupPruner::try_new(
            &schema,
            row_groups,
            parquet_filter,
            self.predicate.exprs(),
            metrics_collector,
            column_values,
        )?;

        Ok(pruner.prune())
    }

    /// The final parallelism is ensured in the range: [1, num_row_groups].
    #[inline]
    fn decide_read_parallelism(suggested: usize, num_row_groups: usize) -> usize {
        suggested.min(num_row_groups).max(1)
    }

    fn build_row_selection(
        &self,
        arrow_schema: SchemaRef,
        row_groups: &[usize],
        file_metadata: &parquet_ext::ParquetMetaData,
    ) -> Result<Option<RowSelection>> {
        // TODO: remove fixed partition
        let partition = 0;
        let exprs = datafusion::optimizer::utils::conjunction(self.predicate.exprs().to_vec());
        let exprs = match exprs {
            Some(exprs) => exprs,
            None => return Ok(None),
        };

        let df_schema = arrow_schema
            .clone()
            .to_dfschema()
            .context(DataFusionError)?;
        let physical_expr =
            create_physical_expr(&exprs, &df_schema, &arrow_schema, &ExecutionProps::new())
                .context(DataFusionError)?;
        let page_predicate = PagePruningPredicate::try_new(&physical_expr, arrow_schema.clone())
            .context(DataFusionError)?;

        let metrics = ParquetFileMetrics::new(partition, self.path.as_ref(), &self.df_plan_metrics);
        page_predicate
            .prune(row_groups, file_metadata, &metrics)
            .context(DataFusionError)
    }

    // TODO: remove it and use the suggested api.
    async fn fetch_record_batch_streams(
        &mut self,
        suggested_parallelism: usize,
    ) -> Result<Vec<SendableRecordBatchStream>> {
        assert!(self.meta_data.is_some());

        let meta_data = self.meta_data.as_ref().unwrap();
        let row_projector = self.row_projector.as_ref().unwrap();
        let arrow_schema = meta_data.custom().schema.to_arrow_schema_ref();
        // Get target row groups.
        let target_row_groups = {
            let custom = meta_data.custom();

            self.prune_row_groups(
                arrow_schema.clone(),
                meta_data.parquet().row_groups(),
                custom.parquet_filter.as_ref(),
                custom.column_values.as_ref(),
            )?
        };

        let num_row_group_before_prune = meta_data.parquet().num_row_groups();
        let num_row_group_after_prune = target_row_groups.len();
        // Maybe it is a sub table of partitioned table, try to extract its parent
        // table.
        if let Some(metrics) = &self.table_level_sst_metrics {
            metrics
                .row_group_before_prune_counter
                .inc_by(num_row_group_before_prune as u64);
            metrics
                .row_group_after_prune_counter
                .inc_by(num_row_group_after_prune as u64);
        }

        debug!(
            "Reader fetch record batches, path:{}, row_groups total:{num_row_group_before_prune}, after prune:{num_row_group_after_prune}",
            self.path
        );

        if target_row_groups.is_empty() {
            return Ok(Vec::new());
        }

        // Partition the batches by `read_parallelism`.
        let parallelism =
            Self::decide_read_parallelism(suggested_parallelism, target_row_groups.len());

        // TODO: we only support read parallelly when `batch_size` ==
        // `num_rows_per_row_group`, so this placing method is ok, we should
        // adjust it when supporting it other situations.
        let chunks_num = parallelism;
        let chunk_size = target_row_groups.len() / parallelism;
        self.metrics.parallelism = parallelism;

        let mut target_row_group_chunks = vec![Vec::with_capacity(chunk_size); chunks_num];
        for (row_group_idx, row_group) in target_row_groups.into_iter().enumerate() {
            let chunk_idx = row_group_idx % chunks_num;
            target_row_group_chunks[chunk_idx].push(row_group);
        }

        let parquet_metadata = meta_data.parquet();
        let proj_mask = ProjectionMask::leaves(
            meta_data.parquet().file_metadata().schema_descr(),
            row_projector.existed_source_projection().iter().copied(),
        );
        debug!(
            "Reader fetch record batches, parallelism suggest:{}, real:{}, chunk_size:{}, project:{:?}",
            suggested_parallelism, parallelism, chunk_size, proj_mask
        );

        let mut streams = Vec::with_capacity(target_row_group_chunks.len());
        let metrics_collector = ObjectStoreMetricsObserver {
            table_level_sst_metrics: self.table_level_sst_metrics.clone(),
        };
        for chunk in target_row_group_chunks {
            let object_store_reader = ObjectStoreReader::with_metrics(
                self.store.clone(),
                self.path.clone(),
                parquet_metadata.clone(),
                metrics_collector.clone(),
            );
            let mut builder = ParquetRecordBatchStreamBuilder::new(object_store_reader)
                .await
                .with_context(|| ParquetError)?;

            let row_selection =
                self.build_row_selection(arrow_schema.clone(), &chunk, parquet_metadata)?;

            debug!(
                "Build row selection for file path:{}, result:{row_selection:?}, page indexes:{}",
                self.path,
                parquet_metadata.column_index().is_some()
            );
            if let Some(selection) = row_selection {
                builder = builder.with_row_selection(selection);
            };

            let stream = builder
                .with_batch_size(self.num_rows_per_row_group)
                .with_row_groups(chunk)
                .with_projection(proj_mask.clone())
                .build()
                .with_context(|| ParquetError)?
                .map(|batch| batch.with_context(|| ParquetError));

            streams.push(Box::pin(stream) as _);
        }

        Ok(streams)
    }

    async fn init_if_necessary(&mut self) -> Result<()> {
        if self.meta_data.is_some() {
            return Ok(());
        }

        let meta_data = {
            let start = Instant::now();
            let meta_data = self.read_sst_meta().await?;
            self.metrics.read_meta_data_duration = start.elapsed();
            meta_data
        };

        let row_projector = self
            .row_projector_builder
            .build(&meta_data.custom().schema)
            .box_err()
            .context(Projection)?;

        self.meta_data = Some(meta_data);
        self.row_projector = Some(row_projector);

        Ok(())
    }

    async fn load_file_size(&self) -> Result<usize> {
        let file_size = match self.file_size_hint {
            Some(v) => v,
            None => {
                let object_meta = self.store.head(self.path).await.context(ObjectStoreError)?;
                object_meta.size
            }
        };

        Ok(file_size)
    }

    async fn load_meta_data_from_storage(&self, ignore_sst_filter: bool) -> Result<MetaData> {
        let file_size = self.load_file_size().await?;
        let chunk_reader_adapter = ChunkReaderAdapter::new(self.path, self.store);

        let (parquet_meta_data, _) =
            parquet_ext::meta_data::fetch_parquet_metadata(file_size, &chunk_reader_adapter)
                .await
                .with_context(|| FetchAndDecodeSstMeta {
                    file_path: self.path.to_string(),
                })?;

<<<<<<< HEAD
        // TODO: Support page index until https://github.com/apache/incubator-horaedb/issues/1040 is fixed.
=======
        let mut parquet_meta_data = Arc::new(parquet_meta_data);
        let object_store_reader = parquet_ext::reader::ObjectStoreReader::new(
            self.store.clone(),
            self.path.clone(),
            parquet_meta_data.clone(),
        );

        if let Ok(meta_data) = parquet_ext::meta_data::meta_with_page_indexes(object_store_reader)
            .await
            .map_err(|e| {
                // When loading page indexes failed, we just log the error and continue querying
                // TODO: Fix this in stream. https://github.com/apache/incubator-horaedb/issues/1040
                warn!(
                    "Fail to load page indexes, path:{}, err:{:?}.",
                    self.path, e
                );
                e
            })
        {
            parquet_meta_data = meta_data;
        }
>>>>>>> 74c56412

        MetaData::try_new(&parquet_meta_data, ignore_sst_filter, self.store.clone())
            .await
            .box_err()
            .context(DecodeSstMeta)
    }

    fn need_update_cache(&self) -> bool {
        match self.frequency {
            ReadFrequency::Once => false,
            ReadFrequency::Frequent => true,
        }
    }

    async fn read_sst_meta(&mut self) -> Result<MetaData> {
        if let Some(cache) = &self.meta_cache {
            if let Some(meta_data) = cache.get(self.path.as_ref()) {
                self.metrics.meta_data_cache_hit = true;
                return Ok(meta_data);
            }
        }

        // The metadata can't be found in the cache, and let's fetch it from the
        // storage.
        let avoid_update_cache = !self.need_update_cache();
        let empty_predicate = self.predicate.exprs().is_empty();

        let meta_data = {
            let ignore_sst_filter = avoid_update_cache && empty_predicate;
            self.load_meta_data_from_storage(ignore_sst_filter).await?
        };

        if avoid_update_cache || self.meta_cache.is_none() {
            return Ok(meta_data);
        }

        // Update the cache.
        self.meta_cache
            .as_ref()
            .unwrap()
            .put(self.path.to_string(), meta_data.clone());

        Ok(meta_data)
    }

    #[cfg(test)]
    pub(crate) async fn row_groups(&mut self) -> Vec<parquet::file::metadata::RowGroupMetaData> {
        let meta_data = self.read_sst_meta().await.unwrap();
        meta_data.parquet().row_groups().to_vec()
    }
}

impl<'a> Drop for Reader<'a> {
    fn drop(&mut self) {
        debug!(
            "Parquet reader dropped, path:{:?}, df_plan_metrics:{}",
            self.path,
            self.df_plan_metrics.clone_inner().to_string()
        );
    }
}

pub struct ChunkReaderAdapter<'a> {
    path: &'a Path,
    store: &'a ObjectStoreRef,
}

impl<'a> ChunkReaderAdapter<'a> {
    pub fn new(path: &'a Path, store: &'a ObjectStoreRef) -> Self {
        Self { path, store }
    }
}

#[async_trait]
impl<'a> ChunkReader for ChunkReaderAdapter<'a> {
    async fn get_bytes(&self, range: Range<usize>) -> GenericResult<Bytes> {
        self.store.get_range(self.path, range).await.box_err()
    }
}

#[derive(Default, Debug, Clone, TraceMetricWhenDrop)]
pub(crate) struct ProjectorMetrics {
    #[metric(number, sum)]
    pub row_num: usize,
    #[metric(number, sum)]
    pub row_mem: usize,
    #[metric(duration, sum)]
    pub project_record_batch: Duration,
    #[metric(collector)]
    pub metrics_collector: Option<MetricsCollector>,
}

struct RecordBatchProjector {
    stream: SendableRecordBatchStream,
    row_projector: RowProjector,

    metrics: ProjectorMetrics,
    start_time: Instant,
}

impl RecordBatchProjector {
    fn new(
        stream: SendableRecordBatchStream,
        row_projector: RowProjector,
        metrics_collector: Option<MetricsCollector>,
    ) -> Self {
        let metrics = ProjectorMetrics {
            metrics_collector,
            ..Default::default()
        };

        Self {
            stream,
            row_projector,
            metrics,
            start_time: Instant::now(),
        }
    }
}

impl Stream for RecordBatchProjector {
    type Item = Result<FetchedRecordBatch>;

    fn poll_next(self: Pin<&mut Self>, cx: &mut Context<'_>) -> Poll<Option<Self::Item>> {
        let projector = self.get_mut();

        match projector.stream.poll_next_unpin(cx) {
            Poll::Ready(Some(record_batch)) => {
                match record_batch.box_err().context(DecodeRecordBatch {}) {
                    Err(e) => Poll::Ready(Some(Err(e))),
                    Ok(record_batch) => {
                        let parquet_decoder = ParquetDecoder::new();
                        let record_batch = parquet_decoder
                            .decode_record_batch(record_batch)
                            .box_err()
                            .context(DecodeRecordBatch)?;

                        for col in record_batch.columns() {
                            projector.metrics.row_mem += col.get_array_memory_size();
                        }
                        projector.metrics.row_num += record_batch.num_rows();

                        let fetched_schema = projector.row_projector.fetched_schema().clone();
                        let primary_key_indexes = projector
                            .row_projector
                            .primary_key_indexes()
                            .map(|idxs| idxs.to_vec());
                        let fetching_column_indexes =
                            projector.row_projector.target_record_projection_remapping();
                        let projected_batch = FetchedRecordBatch::try_new(
                            fetched_schema,
                            primary_key_indexes,
                            fetching_column_indexes,
                            record_batch,
                        )
                        .box_err()
                        .context(DecodeRecordBatch {});

                        Poll::Ready(Some(projected_batch))
                    }
                }
            }
            Poll::Pending => Poll::Pending,
            Poll::Ready(None) => {
                projector.metrics.project_record_batch += projector.start_time.saturating_elapsed();
                Poll::Ready(None)
            }
        }
    }

    fn size_hint(&self) -> (usize, Option<usize>) {
        self.stream.size_hint()
    }
}

#[async_trait]
impl<'a> SstReader for Reader<'a> {
    async fn meta_data(&mut self) -> Result<SstMetaData> {
        self.init_if_necessary().await?;

        Ok(SstMetaData::Parquet(
            self.meta_data.as_ref().unwrap().custom().clone(),
        ))
    }

    async fn read(
        &mut self,
    ) -> Result<Box<dyn PrefetchableStream<Item = Result<FetchedRecordBatch>>>> {
        let mut streams = self.maybe_read_parallelly(1).await?;
        assert_eq!(streams.len(), 1);
        let stream = streams.pop().expect("impossible to fetch no stream");

        Ok(Box::new(NoopPrefetcher(stream)))
    }
}

struct RecordBatchReceiver {
    bg_prefetch_tx: Option<watch::Sender<()>>,
    rx_group: Vec<Receiver<Result<FetchedRecordBatch>>>,
    cur_rx_idx: usize,
    #[allow(dead_code)]
    drop_helper: AbortOnDropMany<()>,
}

#[async_trait]
impl PrefetchableStream for RecordBatchReceiver {
    type Item = Result<FetchedRecordBatch>;

    async fn start_prefetch(&mut self) {
        // Start the prefetch work in background when first poll is called.
        if let Some(tx) = self.bg_prefetch_tx.take() {
            if tx.send(()).is_err() {
                error!("The receiver for start prefetched has been closed");
            }
        }
    }

    async fn fetch_next(&mut self) -> Option<Self::Item> {
        self.next().await
    }
}

impl Stream for RecordBatchReceiver {
    type Item = Result<FetchedRecordBatch>;

    fn poll_next(mut self: Pin<&mut Self>, cx: &mut Context<'_>) -> Poll<Option<Self::Item>> {
        if self.rx_group.is_empty() {
            return Poll::Ready(None);
        }

        // Start the prefetch work in background when first poll is called.
        if let Some(tx) = self.bg_prefetch_tx.take() {
            if tx.send(()).is_err() {
                error!("The receiver for start prefetched has been closed");
            }
        }

        let cur_rx_idx = self.cur_rx_idx;
        // `cur_rx_idx` is impossible to be out-of-range, because it is got by round
        // robin.
        let rx_group_len = self.rx_group.len();
        let cur_rx = self.rx_group.get_mut(cur_rx_idx).unwrap_or_else(|| {
            panic!(
                "cur_rx_idx is impossible to be out-of-range, cur_rx_idx:{cur_rx_idx}, rx_group len:{rx_group_len}"
            )
        });
        let poll_result = cur_rx.poll_recv(cx);

        match poll_result {
            Poll::Ready(result) => {
                // If found `Poll::Pending`, we need to keep polling current rx
                // until found `Poll::Ready` for ensuring the order of record batches,
                // because batches are placed into each stream by round robin:
                // +------+    +------+    +------+
                // |  1   |    |  2   |    |  3   |
                // +------+    +------+    +------+
                // |  4   |    |  5   |    |  6   |
                // +------+    +------+    +------+
                // | ...  |    | ...  |    | ...  |
                // +------+    +------+    +------+
                self.cur_rx_idx = (self.cur_rx_idx + 1) % self.rx_group.len();
                Poll::Ready(result)
            }
            Poll::Pending => Poll::Pending,
        }
    }

    fn size_hint(&self) -> (usize, Option<usize>) {
        (0, None)
    }
}

/// Spawn a new thread to read record_batches
pub struct ThreadedReader<'a> {
    inner: Reader<'a>,
    runtime: Arc<Runtime>,

    channel_cap: usize,
    read_parallelism: usize,
}

impl<'a> ThreadedReader<'a> {
    pub fn new(
        reader: Reader<'a>,
        runtime: Arc<Runtime>,
        read_parallelism: usize,
        channel_cap: usize,
    ) -> Self {
        assert!(
            read_parallelism > 0,
            "read parallelism must be greater than 0"
        );

        Self {
            inner: reader,
            runtime,
            channel_cap,
            read_parallelism,
        }
    }

    fn read_record_batches_from_sub_reader(
        &mut self,
        mut reader: Box<dyn Stream<Item = Result<FetchedRecordBatch>> + Send + Unpin>,
        tx: Sender<Result<FetchedRecordBatch>>,
        mut rx: watch::Receiver<()>,
    ) -> JoinHandle<()> {
        self.runtime.spawn(async move {
            // Wait for the notification to start the bg prefetch work.
            if rx.changed().await.is_err() {
                error!("The prefetch notifier has been closed, exit the prefetch work");
                return;
            }

            while let Some(batch) = reader.next().await {
                if let Err(e) = tx.send(batch).await {
                    error!("fail to send the fetched record batch result, err:{}", e);
                }
            }
        })
    }
}

#[async_trait]
impl<'a> SstReader for ThreadedReader<'a> {
    async fn meta_data(&mut self) -> Result<SstMetaData> {
        self.inner.meta_data().await
    }

    async fn read(
        &mut self,
    ) -> Result<Box<dyn PrefetchableStream<Item = Result<FetchedRecordBatch>>>> {
        // Get underlying sst readers and channels.
        let sub_readers = self
            .inner
            .maybe_read_parallelly(self.read_parallelism)
            .await?;
        if sub_readers.is_empty() {
            return Ok(Box::new(RecordBatchReceiver {
                bg_prefetch_tx: None,
                rx_group: Vec::new(),
                cur_rx_idx: 0,
                drop_helper: AbortOnDropMany(Vec::new()),
            }) as _);
        }

        let read_parallelism = sub_readers.len();
        debug!(
            "ThreadedReader read, suggest read_parallelism:{}, actual:{}",
            self.read_parallelism, read_parallelism
        );

        let channel_cap_per_sub_reader = self.channel_cap / sub_readers.len();
        let channel_cap_per_sub_reader = channel_cap_per_sub_reader.max(1);
        let (tx_group, rx_group): (Vec<_>, Vec<_>) = (0..read_parallelism)
            .map(|_| mpsc::channel::<Result<FetchedRecordBatch>>(channel_cap_per_sub_reader))
            .unzip();

        let (bg_prefetch_tx, bg_prefetch_rx) = watch::channel(());
        // Start the background readings.
        let mut handles = Vec::with_capacity(sub_readers.len());
        for (sub_reader, tx) in sub_readers.into_iter().zip(tx_group.into_iter()) {
            let bg_prefetch_handle =
                self.read_record_batches_from_sub_reader(sub_reader, tx, bg_prefetch_rx.clone());
            handles.push(bg_prefetch_handle);
        }

        Ok(Box::new(RecordBatchReceiver {
            bg_prefetch_tx: Some(bg_prefetch_tx),
            rx_group,
            cur_rx_idx: 0,
            drop_helper: AbortOnDropMany(handles),
        }) as _)
    }
}

#[derive(Clone)]
struct ObjectStoreMetricsObserver {
    table_level_sst_metrics: Option<Arc<MaybeTableLevelMetrics>>,
}

impl MetricsObserver for ObjectStoreMetricsObserver {
    fn elapsed(&self, path: &Path, elapsed: Duration) {
        debug!("ObjectStoreReader dropped, path:{path}, elapsed:{elapsed:?}");
    }

    fn num_bytes_fetched(&self, _: &Path, num_bytes: usize) {
        if let Some(metrics) = &self.table_level_sst_metrics {
            metrics
                .num_fetched_sst_bytes
                .fetch_add(num_bytes as u64, Ordering::Relaxed);
        }
    }
}

#[cfg(test)]
mod tests {
    use std::{
        pin::Pin,
        task::{Context, Poll},
        time::Duration,
    };

    use futures::{Stream, StreamExt};
    use tokio::sync::mpsc::{self, Receiver, Sender};

    struct MockReceivers {
        rx_group: Vec<Receiver<u32>>,
        cur_rx_idx: usize,
    }

    impl Stream for MockReceivers {
        type Item = u32;

        fn poll_next(mut self: Pin<&mut Self>, cx: &mut Context<'_>) -> Poll<Option<Self::Item>> {
            let cur_rx_idx = self.cur_rx_idx;
            // `cur_rx_idx` is impossible to be out-of-range, because it is got by round
            // robin.
            let cur_rx = self.rx_group.get_mut(cur_rx_idx).unwrap();
            let poll_result = cur_rx.poll_recv(cx);

            match poll_result {
                Poll::Ready(result) => {
                    self.cur_rx_idx = (self.cur_rx_idx + 1) % self.rx_group.len();
                    Poll::Ready(result)
                }
                Poll::Pending => Poll::Pending,
            }
        }

        fn size_hint(&self) -> (usize, Option<usize>) {
            (0, None)
        }
    }

    struct MockRandomSenders {
        tx_group: Vec<Sender<u32>>,
        test_datas: Vec<Vec<u32>>,
    }

    impl MockRandomSenders {
        fn start_to_send(&mut self) {
            while let Some(tx) = self.tx_group.pop() {
                let test_data = self.test_datas.pop().unwrap();
                tokio::spawn(async move {
                    for datum in test_data {
                        let random_millis = rand::random::<u64>() % 30;
                        tokio::time::sleep(Duration::from_millis(random_millis)).await;
                        tx.send(datum).await.unwrap();
                    }
                });
            }
        }
    }

    fn gen_test_data(amount: usize) -> Vec<u32> {
        (0..amount).map(|_| rand::random::<u32>()).collect()
    }

    // We mock a thread model same as the one in `ThreadedReader` to check its
    // validity.
    // TODO: we should make the `ThreadedReader` mockable and refactor this test
    // using it.
    #[tokio::test(flavor = "multi_thread", worker_threads = 4)]
    async fn test_simulated_threaded_reader() {
        let test_data = gen_test_data(123);
        let expected = test_data.clone();
        let channel_cap_per_sub_reader = 10;
        let reader_num = 5;
        let (tx_group, rx_group): (Vec<_>, Vec<_>) = (0..reader_num)
            .map(|_| mpsc::channel::<u32>(channel_cap_per_sub_reader))
            .unzip();

        // Partition datas.
        let chunk_len = reader_num;
        let mut test_data_chunks = vec![Vec::new(); chunk_len];
        for (idx, datum) in test_data.into_iter().enumerate() {
            let chunk_idx = idx % chunk_len;
            test_data_chunks.get_mut(chunk_idx).unwrap().push(datum);
        }

        // Start senders.
        let mut mock_senders = MockRandomSenders {
            tx_group,
            test_datas: test_data_chunks,
        };
        mock_senders.start_to_send();

        // Poll receivers.
        let mut actual = Vec::new();
        let mut mock_receivers = MockReceivers {
            rx_group,
            cur_rx_idx: 0,
        };
        while let Some(datum) = mock_receivers.next().await {
            actual.push(datum);
        }

        assert_eq!(actual, expected);
    }
}<|MERGE_RESOLUTION|>--- conflicted
+++ resolved
@@ -400,9 +400,7 @@
                     file_path: self.path.to_string(),
                 })?;
 
-<<<<<<< HEAD
         // TODO: Support page index until https://github.com/apache/incubator-horaedb/issues/1040 is fixed.
-=======
         let mut parquet_meta_data = Arc::new(parquet_meta_data);
         let object_store_reader = parquet_ext::reader::ObjectStoreReader::new(
             self.store.clone(),
@@ -424,7 +422,6 @@
         {
             parquet_meta_data = meta_data;
         }
->>>>>>> 74c56412
 
         MetaData::try_new(&parquet_meta_data, ignore_sst_filter, self.store.clone())
             .await
