// Copyright 2022-2023 CeresDB Project Authors. Licensed under Apache-2.0.

//! Sst reader implementation based on parquet.

use std::{
    ops::Range,
    pin::Pin,
    sync::Arc,
    task::{Context, Poll},
    time::{Duration, Instant},
};

use arrow::{datatypes::SchemaRef, record_batch::RecordBatch as ArrowRecordBatch, ipc::KeyValue};
use async_trait::async_trait;
use bytes_ext::Bytes;
use common_types::{
    projected_schema::{ProjectedSchema, RowProjector},
    record_batch::{ArrowRecordBatchProjector, RecordBatchWithKey},
};
use datafusion::{
    common::ToDFSchema,
    datasource::physical_plan::{parquet::page_filter::PagePruningPredicate,ParquetFileMetrics},
    physical_expr::{create_physical_expr, execution_props::ExecutionProps},
    physical_plan::metrics::ExecutionPlanMetricsSet,
};
use futures::{Stream, StreamExt};
use generic_error::{BoxError, GenericResult};
use log::{debug, error};
use object_store::{ObjectStoreRef, Path};
use parquet::{
    arrow::{arrow_reader::RowSelection, ParquetRecordBatchStreamBuilder, ProjectionMask},
    file::{metadata::RowGroupMetaData, footer::decode_metadata},
};
use parquet_ext::{meta_data::ChunkReader, reader::ObjectStoreReader };
use runtime::{AbortOnDropMany, JoinHandle, Runtime};
use snafu::ResultExt;
use table_engine::predicate::PredicateRef;
use time_ext::InstantExt;
use tokio::sync::{
    mpsc::{self, Receiver, Sender},
    watch,
};
use prost::Message;
use trace_metric::{MetricsCollector, TraceMetricWhenDrop};

use crate::{
    prefetchable_stream::{NoopPrefetcher, PrefetchableStream},
    sst::{
        factory::{ObjectStorePickerRef, ReadFrequency, SstReadOptions},
        meta_data::{
            cache::{MetaCacheRef, MetaData},
            SstMetaData,
        },
        parquet::{
            encoding::{ParquetDecoder, META_KEY},
            meta_data::{ParquetFilter, ParquetMetaDataRef},
            row_group_pruner::RowGroupPruner,
        },
        reader::{error::*, Result, SstReader},
    },
};

use super::encoding::decode_sst_meta_data;

const PRUNE_ROW_GROUPS_METRICS_COLLECTOR_NAME: &str = "prune_row_groups";
type SendableRecordBatchStream = Pin<Box<dyn Stream<Item = Result<ArrowRecordBatch>> + Send>>;
type RecordBatchWithKeyStream = Box<dyn Stream<Item = Result<RecordBatchWithKey>> + Send + Unpin>;

pub struct Reader<'a> {
    /// The path where the data is persisted.
    path: &'a Path,
    /// The storage where the data is persist.
    store: &'a ObjectStoreRef,
    /// The hint for the sst file size.
    file_size_hint: Option<usize>,
    num_rows_per_row_group: usize,
    projected_schema: ProjectedSchema,
    meta_cache: Option<MetaCacheRef>,
    predicate: PredicateRef,
    /// Current frequency decides the cache policy.
    frequency: ReadFrequency,
    /// Init those fields in `init_if_necessary`
    meta_data: Option<MetaData>,
    row_projector: Option<RowProjector>,

    /// Options for `read_parallelly`
    metrics: Metrics,
    df_plan_metrics: ExecutionPlanMetricsSet,
}

#[derive(Default, Debug, Clone, TraceMetricWhenDrop)]
pub(crate) struct Metrics {
    #[metric(boolean)]
    pub meta_data_cache_hit: bool,
    #[metric(duration)]
    pub read_meta_data_duration: Duration,
    #[metric(number)]
    pub parallelism: usize,
    #[metric(collector)]
    pub metrics_collector: Option<MetricsCollector>,
}

impl<'a> Reader<'a> {
    pub fn new(
        path: &'a Path,
        options: &SstReadOptions,
        file_size_hint: Option<usize>,
        store_picker: &'a ObjectStorePickerRef,
        metrics_collector: Option<MetricsCollector>,
    ) -> Self {
        let store = store_picker.pick_by_freq(options.frequency);
        let df_plan_metrics = ExecutionPlanMetricsSet::new();
        let metrics = Metrics {
            metrics_collector,
            ..Default::default()
        };

        Self {
            path,
            store,
            file_size_hint,
            num_rows_per_row_group: options.num_rows_per_row_group,
            projected_schema: options.projected_schema.clone(),
            meta_cache: options.meta_cache.clone(),
            predicate: options.predicate.clone(),
            frequency: options.frequency,
            meta_data: None,
            row_projector: None,
            metrics,
            df_plan_metrics,
        }
    }

    async fn maybe_read_parallelly(
        &mut self,
        read_parallelism: usize,
    ) -> Result<Vec<RecordBatchWithKeyStream>> {
        assert!(read_parallelism > 0);

        self.init_if_necessary().await?;
        let streams = self.fetch_record_batch_streams(read_parallelism).await?;
        if streams.is_empty() {
            return Ok(Vec::new());
        }

        let row_projector = {
            let row_projector = self.row_projector.take().unwrap();
            ArrowRecordBatchProjector::from(row_projector)
        };

        let sst_meta_data = self
            .meta_data
            .as_ref()
            // metadata must be inited after `init_if_necessary`.
            .unwrap()
            .custom();

        let streams: Vec<_> = streams
            .into_iter()
            .map(|stream| {
                Box::new(RecordBatchProjector::new(
                    stream,
                    row_projector.clone(),
                    sst_meta_data.clone(),
                    self.metrics.metrics_collector.clone(),
                )) as _
            })
            .collect();

        Ok(streams)
    }

    fn prune_row_groups(
        &self,
        schema: SchemaRef,
        row_groups: &[RowGroupMetaData],
        parquet_filter: Option<&ParquetFilter>,
    ) -> Result<Vec<usize>> {
        let metrics_collector = self
            .metrics
            .metrics_collector
            .as_ref()
            .map(|v| v.span(PRUNE_ROW_GROUPS_METRICS_COLLECTOR_NAME.to_string()));
        let mut pruner = RowGroupPruner::try_new(
            &schema,
            row_groups,
            parquet_filter,
            self.predicate.exprs(),
            metrics_collector,
        )?;

        Ok(pruner.prune())
    }

    /// The final parallelism is ensured in the range: [1, num_row_groups].
    #[inline]
    fn decide_read_parallelism(suggested: usize, num_row_groups: usize) -> usize {
        suggested.min(num_row_groups).max(1)
    }

    fn build_row_selection(
        &self,
        arrow_schema: SchemaRef,
        row_groups: &[usize],
        file_metadata: &parquet_ext::ParquetMetaData,
    ) -> Result<Option<RowSelection>> {
        // TODO: remove fixed partition
        let partition = 0;
        let exprs = datafusion::optimizer::utils::conjunction(self.predicate.exprs().to_vec());
        let exprs = match exprs {
            Some(exprs) => exprs,
            None => return Ok(None),
        };

        let df_schema = arrow_schema
            .clone()
            .to_dfschema()
            .context(DataFusionError)?;
        let physical_expr =
            create_physical_expr(&exprs, &df_schema, &arrow_schema, &ExecutionProps::new())
                .context(DataFusionError)?;
        let page_predicate = PagePruningPredicate::try_new(&physical_expr, arrow_schema.clone())
            .context(DataFusionError)?;

        let metrics = ParquetFileMetrics::new(partition, self.path.as_ref(), &self.df_plan_metrics);
        page_predicate
            .prune(row_groups, file_metadata, &metrics)
            .context(DataFusionError)
    }

    // TODO: remove it and use the suggested api.
    #[allow(deprecated)]
    async fn fetch_record_batch_streams(
        &mut self,
        suggested_parallelism: usize,
    ) -> Result<Vec<SendableRecordBatchStream>> {
        assert!(self.meta_data.is_some());

        let meta_data = self.meta_data.as_ref().unwrap();
        let row_projector = self.row_projector.as_ref().unwrap();
        let arrow_schema = meta_data.custom().schema.to_arrow_schema_ref();
        // Get target row groups.
        let target_row_groups = self.prune_row_groups(
            arrow_schema.clone(),
            meta_data.parquet().row_groups(),
            meta_data.custom().parquet_filter.as_ref(),
        )?;

        debug!(
            "Reader fetch record batches, path:{}, row_groups total:{}, after prune:{}",
            self.path,
            meta_data.parquet().num_row_groups(),
            target_row_groups.len(),
        );

        if target_row_groups.is_empty() {
            return Ok(Vec::new());
        }

        // Partition the batches by `read_parallelism`.
        let parallelism =
            Self::decide_read_parallelism(suggested_parallelism, target_row_groups.len());

        // TODO: we only support read parallelly when `batch_size` ==
        // `num_rows_per_row_group`, so this placing method is ok, we should
        // adjust it when supporting it other situations.
        let chunks_num = parallelism;
        let chunk_size = target_row_groups.len() / parallelism;
        self.metrics.parallelism = parallelism;

        let mut target_row_group_chunks = vec![Vec::with_capacity(chunk_size); chunks_num];
        for (row_group_idx, row_group) in target_row_groups.into_iter().enumerate() {
            let chunk_idx = row_group_idx % chunks_num;
            target_row_group_chunks[chunk_idx].push(row_group);
        }

        let parquet_metadata = meta_data.parquet();
        let proj_mask = ProjectionMask::leaves(
            meta_data.parquet().file_metadata().schema_descr(),
            row_projector.existed_source_projection().iter().copied(),
        );
        debug!(
            "Reader fetch record batches, parallelism suggest:{}, real:{}, chunk_size:{}, project:{:?}",
            suggested_parallelism, parallelism, chunk_size, proj_mask
        );

        let mut streams = Vec::with_capacity(target_row_group_chunks.len());
        for chunk in target_row_group_chunks {
            let object_store_reader = ObjectStoreReader::new(
                self.store.clone(),
                self.path.clone(),
                parquet_metadata.clone(),
            );
            let mut builder = ParquetRecordBatchStreamBuilder::new(object_store_reader)
                .await
                .with_context(|| ParquetError)?;

            let row_selection =
                self.build_row_selection(arrow_schema.clone(), &chunk, parquet_metadata)?;

            debug!(
                "Build row selection for file path:{}, result:{row_selection:?}, page indexes:{}",
                self.path,
                parquet_metadata.page_indexes().is_some()
            );
            if let Some(selection) = row_selection {
                builder = builder.with_row_selection(selection);
            };

            let stream = builder
                .with_batch_size(self.num_rows_per_row_group)
                .with_row_groups(chunk)
                .with_projection(proj_mask.clone())
                .build()
                .with_context(|| ParquetError)?
                .map(|batch| batch.with_context(|| ParquetError));

            streams.push(Box::pin(stream) as _);
        }

        Ok(streams)
    }

    async fn init_if_necessary(&mut self) -> Result<()> {
        if self.meta_data.is_some() {
            return Ok(());
        }

        let meta_data = {
            let start = Instant::now();
            let meta_data = self.read_sst_meta().await?;
            self.metrics.read_meta_data_duration = start.elapsed();
            meta_data
        };

        let row_projector = self
            .projected_schema
            .try_project_with_key(&meta_data.custom().schema)
            .box_err()
            .context(Projection)?;
        self.meta_data = Some(meta_data);
        self.row_projector = Some(row_projector);
        Ok(())
    }

    async fn load_file_size(&self) -> Result<usize> {
        let meta_path = Path::from(self.path.to_string());
        let file_size = match self.file_size_hint {
            Some(v) => v,
            None => {
                let object_meta = self.store.head(&meta_path).await.context(ObjectStoreError)?;
                object_meta.size
            }
        };

        Ok(file_size)
    }

    async fn load_meta_data_from_storage(&self, ignore_sst_filter: bool) -> Result<MetaData> {
        let meta_path = Path::from(self.path.to_string() + "meta");
        let meta_size = match self.file_size_hint {
            Some(v) => v,
            None => {
                let object_meta = self.store.head(&meta_path).await.context(ObjectStoreError)?;
                object_meta.size
            }
        };
        let meta_chunk_reader_adapter = ChunkReaderAdapter::new(&meta_path, self.store);
        let metadata = meta_chunk_reader_adapter.get_bytes(0..meta_size).await.unwrap();
        let tmpstr = std::str::from_utf8(&metadata.as_ref()).unwrap(); 
        let kv = parquet::file::metadata::KeyValue::new(META_KEY.to_string(),  String::from(tmpstr));
        let decode_metadata = decode_sst_meta_data(&kv).unwrap();
        println!("decode metadata : {:?}", decode_metadata);
        // let meta_data_pb: ceresdbproto::sst::ParquetMetaData = Message::decode(&value[1..]).unwrap();
        // let tmp = crate::sst::parquet::meta_data::ParquetMetaData::try_from(meta_data_pb).unwrap();
        // println!("read pb: {:?}", tmp);


        let file_size = self.load_file_size().await?;
        let chunk_reader_adapter = ChunkReaderAdapter::new(self.path, self.store);

        let (parquet_meta_data, _) =
            parquet_ext::meta_data::fetch_parquet_metadata(file_size, &chunk_reader_adapter)
                .await
                .with_context(|| FetchAndDecodeSstMeta {
                    file_path: self.path.to_string(),
                })?;
        // println!("original meta: {:?}", parquet_meta_data.file_metadata().key_value_metadata());
        // TODO: Support page index until https://github.com/CeresDB/ceresdb/issues/1040 is fixed.

<<<<<<< HEAD
        MetaData::try_new(&parquet_meta_data, ignore_sst_filter,Some(decode_metadata))
=======
        // TODO: Support page index until https://github.com/CeresDB/ceresdb/issues/1040 is fixed.

        MetaData::try_new(&parquet_meta_data, ignore_sst_filter)
>>>>>>> ee10f2f8
            .box_err()
            .context(DecodeSstMeta)
    }

    // async fn load_meta_data_from_storage(&self, ignore_sst_filter: bool) -> Result<MetaData> {
    //     let file_size = self.load_file_size().await?;
    //     let meta_path = Path::from(self.path.to_string() + "meta");
    //     let chunk_reader_adapter = ChunkReaderAdapter::new(&meta_path, self.store);

    //     let metadata = chunk_reader_adapter.get_bytes(0..file_size).await.unwrap();
    //     let value = base64::decode(metadata).unwrap();
    //     let meta_data_pb: ceresdbproto::sst::ParquetMetaData =
    //     Message::decode(&value[1..]).unwrap();

    //     let tmp = crate::sst::parquet::meta_data::ParquetMetaData::try_from(meta_data_pb).unwrap();
    //     println!("pb metadata: {:?}", tmp);

    //     let (parquet_meta_data, _) =
    //         parquet_ext::meta_data::fetch_parquet_metadata(file_size, &chunk_reader_adapter)
    //             .await
    //             .with_context(|| FetchAndDecodeSstMeta {
    //                 file_path: self.path.to_string(),
    //             })?;

    //     let object_store_reader = parquet_ext::reader::ObjectStoreReader::new(
    //         self.store.clone(),
    //         self.path.clone(),
    //         Arc::new(parquet_meta_data),
    //     );

    //     let parquet_meta_data = parquet_ext::meta_data::meta_with_page_indexes(object_store_reader)
    //         .await
    //         .with_context(|| DecodePageIndexes {
    //             file_path: self.path.to_string(),
    //         })?;
        
    //     MetaData::try_new(&parquet_meta_data, ignore_sst_filter)
    //         .box_err()
    //         .context(DecodeSstMeta)
    // }

    fn need_update_cache(&self) -> bool {
        match self.frequency {
            ReadFrequency::Once => false,
            ReadFrequency::Frequent => true,
        }
    }

    async fn read_sst_meta(&mut self) -> Result<MetaData> {
        if let Some(cache) = &self.meta_cache {
            if let Some(meta_data) = cache.get(self.path.as_ref()) {
                self.metrics.meta_data_cache_hit = true;
                return Ok(meta_data);
            }
        }

        // The metadata can't be found in the cache, and let's fetch it from the
        // storage.
        let avoid_update_cache = !self.need_update_cache();
        let empty_predicate = self.predicate.exprs().is_empty();

        let meta_data = {
            let ignore_sst_filter = avoid_update_cache && empty_predicate;
            self.load_meta_data_from_storage(ignore_sst_filter).await?
        };

        if avoid_update_cache || self.meta_cache.is_none() {
            return Ok(meta_data);
        }

        // Update the cache.
        self.meta_cache
            .as_ref()
            .unwrap()
            .put(self.path.to_string(), meta_data.clone());

        Ok(meta_data)
    }

    #[cfg(test)]
    pub(crate) async fn row_groups(&mut self) -> Vec<parquet::file::metadata::RowGroupMetaData> {
        let meta_data = self.read_sst_meta().await.unwrap();
        meta_data.parquet().row_groups().to_vec()
    }
}

impl<'a> Drop for Reader<'a> {
    fn drop(&mut self) {
        debug!(
            "Parquet reader dropped, path:{:?}, df_plan_metrics:{}",
            self.path,
            self.df_plan_metrics.clone_inner().to_string()
        );
    }
}

pub struct ChunkReaderAdapter<'a> {
    path: &'a Path,
    store: &'a ObjectStoreRef,
}

impl<'a> ChunkReaderAdapter<'a> {
    pub fn new(path: &'a Path, store: &'a ObjectStoreRef) -> Self {
        Self { path, store }
    }
}

#[async_trait]
impl<'a> ChunkReader for ChunkReaderAdapter<'a> {
    async fn get_bytes(&self, range: Range<usize>) -> GenericResult<Bytes> {
        self.store.get_range(self.path, range).await.box_err()
    }
}

#[derive(Default, Debug, Clone, TraceMetricWhenDrop)]
pub(crate) struct ProjectorMetrics {
    #[metric(number, sum)]
    pub row_num: usize,
    #[metric(number, sum)]
    pub row_mem: usize,
    #[metric(duration, sum)]
    pub project_record_batch: Duration,
    #[metric(collector)]
    pub metrics_collector: Option<MetricsCollector>,
}

struct RecordBatchProjector {
    stream: SendableRecordBatchStream,
    row_projector: ArrowRecordBatchProjector,

    metrics: ProjectorMetrics,
    start_time: Instant,
    sst_meta: ParquetMetaDataRef,
}

impl RecordBatchProjector {
    fn new(
        stream: SendableRecordBatchStream,
        row_projector: ArrowRecordBatchProjector,
        sst_meta: ParquetMetaDataRef,
        metrics_collector: Option<MetricsCollector>,
    ) -> Self {
        let metrics = ProjectorMetrics {
            metrics_collector,
            ..Default::default()
        };

        Self {
            stream,
            row_projector,
            metrics,
            start_time: Instant::now(),
            sst_meta,
        }
    }
}

impl Stream for RecordBatchProjector {
    type Item = Result<RecordBatchWithKey>;

    fn poll_next(self: Pin<&mut Self>, cx: &mut Context<'_>) -> Poll<Option<Self::Item>> {
        let projector = self.get_mut();

        match projector.stream.poll_next_unpin(cx) {
            Poll::Ready(Some(record_batch)) => {
                match record_batch.box_err().context(DecodeRecordBatch {}) {
                    Err(e) => Poll::Ready(Some(Err(e))),
                    Ok(record_batch) => {
                        let parquet_decoder =
                            ParquetDecoder::new(&projector.sst_meta.collapsible_cols_idx);
                        let record_batch = parquet_decoder
                            .decode_record_batch(record_batch)
                            .box_err()
                            .context(DecodeRecordBatch)?;

                        for col in record_batch.columns() {
                            projector.metrics.row_mem += col.get_array_memory_size();
                        }
                        projector.metrics.row_num += record_batch.num_rows();

                        let projected_batch = projector
                            .row_projector
                            .project_to_record_batch_with_key(record_batch)
                            .box_err()
                            .context(DecodeRecordBatch {});

                        Poll::Ready(Some(projected_batch))
                    }
                }
            }
            Poll::Pending => Poll::Pending,
            Poll::Ready(None) => {
                projector.metrics.project_record_batch += projector.start_time.saturating_elapsed();
                Poll::Ready(None)
            }
        }
    }

    fn size_hint(&self) -> (usize, Option<usize>) {
        self.stream.size_hint()
    }
}

#[async_trait]
impl<'a> SstReader for Reader<'a> {
    async fn meta_data(&mut self) -> Result<SstMetaData> {
        self.init_if_necessary().await?;

        Ok(SstMetaData::Parquet(
            self.meta_data.as_ref().unwrap().custom().clone(),
        ))
    }

    async fn read(
        &mut self,
    ) -> Result<Box<dyn PrefetchableStream<Item = Result<RecordBatchWithKey>>>> {
        let mut streams = self.maybe_read_parallelly(1).await?;
        assert_eq!(streams.len(), 1);
        let stream = streams.pop().expect("impossible to fetch no stream");

        Ok(Box::new(NoopPrefetcher(stream)))
    }
}

struct RecordBatchReceiver {
    bg_prefetch_tx: Option<watch::Sender<()>>,
    rx_group: Vec<Receiver<Result<RecordBatchWithKey>>>,
    cur_rx_idx: usize,
    #[allow(dead_code)]
    drop_helper: AbortOnDropMany<()>,
}

#[async_trait]
impl PrefetchableStream for RecordBatchReceiver {
    type Item = Result<RecordBatchWithKey>;

    async fn start_prefetch(&mut self) {
        // Start the prefetch work in background when first poll is called.
        if let Some(tx) = self.bg_prefetch_tx.take() {
            if tx.send(()).is_err() {
                error!("The receiver for start prefetching has been closed");
            }
        }
    }

    async fn fetch_next(&mut self) -> Option<Self::Item> {
        self.next().await
    }
}

impl Stream for RecordBatchReceiver {
    type Item = Result<RecordBatchWithKey>;

    fn poll_next(mut self: Pin<&mut Self>, cx: &mut Context<'_>) -> Poll<Option<Self::Item>> {
        if self.rx_group.is_empty() {
            return Poll::Ready(None);
        }

        // Start the prefetch work in background when first poll is called.
        if let Some(tx) = self.bg_prefetch_tx.take() {
            if tx.send(()).is_err() {
                error!("The receiver for start prefetching has been closed");
            }
        }

        let cur_rx_idx = self.cur_rx_idx;
        // `cur_rx_idx` is impossible to be out-of-range, because it is got by round
        // robin.
        let rx_group_len = self.rx_group.len();
        let cur_rx = self.rx_group.get_mut(cur_rx_idx).unwrap_or_else(|| {
            panic!(
                "cur_rx_idx is impossible to be out-of-range, cur_rx_idx:{cur_rx_idx}, rx_group len:{rx_group_len}"
            )
        });
        let poll_result = cur_rx.poll_recv(cx);

        match poll_result {
            Poll::Ready(result) => {
                // If found `Poll::Pending`, we need to keep polling current rx
                // until found `Poll::Ready` for ensuring the order of record batches,
                // because batches are placed into each stream by round robin:
                // +------+    +------+    +------+
                // |  1   |    |  2   |    |  3   |
                // +------+    +------+    +------+
                // |  4   |    |  5   |    |  6   |
                // +------+    +------+    +------+
                // | ...  |    | ...  |    | ...  |
                // +------+    +------+    +------+
                self.cur_rx_idx = (self.cur_rx_idx + 1) % self.rx_group.len();
                Poll::Ready(result)
            }
            Poll::Pending => Poll::Pending,
        }
    }

    fn size_hint(&self) -> (usize, Option<usize>) {
        (0, None)
    }
}

/// Spawn a new thread to read record_batches
pub struct ThreadedReader<'a> {
    inner: Reader<'a>,
    runtime: Arc<Runtime>,

    channel_cap: usize,
    read_parallelism: usize,
}

impl<'a> ThreadedReader<'a> {
    pub fn new(
        reader: Reader<'a>,
        runtime: Arc<Runtime>,
        read_parallelism: usize,
        channel_cap: usize,
    ) -> Self {
        assert!(
            read_parallelism > 0,
            "read parallelism must be greater than 0"
        );

        Self {
            inner: reader,
            runtime,
            channel_cap,
            read_parallelism,
        }
    }

    fn read_record_batches_from_sub_reader(
        &mut self,
        mut reader: Box<dyn Stream<Item = Result<RecordBatchWithKey>> + Send + Unpin>,
        tx: Sender<Result<RecordBatchWithKey>>,
        mut rx: watch::Receiver<()>,
    ) -> JoinHandle<()> {
        self.runtime.spawn(async move {
            // Wait for the notification to start the bg prefetch work.
            if rx.changed().await.is_err() {
                error!("The prefetch notifier has been closed, exit the prefetch work");
                return;
            }

            while let Some(batch) = reader.next().await {
                if let Err(e) = tx.send(batch).await {
                    error!("fail to send the fetched record batch result, err:{}", e);
                }
            }
        })
    }
}

#[async_trait]
impl<'a> SstReader for ThreadedReader<'a> {
    async fn meta_data(&mut self) -> Result<SstMetaData> {
        self.inner.meta_data().await
    }

    async fn read(
        &mut self,
    ) -> Result<Box<dyn PrefetchableStream<Item = Result<RecordBatchWithKey>>>> {
        // Get underlying sst readers and channels.
        let sub_readers = self
            .inner
            .maybe_read_parallelly(self.read_parallelism)
            .await?;
        if sub_readers.is_empty() {
            return Ok(Box::new(RecordBatchReceiver {
                bg_prefetch_tx: None,
                rx_group: Vec::new(),
                cur_rx_idx: 0,
                drop_helper: AbortOnDropMany(Vec::new()),
            }) as _);
        }

        let read_parallelism = sub_readers.len();
        debug!(
            "ThreadedReader read, suggest read_parallelism:{}, actual:{}",
            self.read_parallelism, read_parallelism
        );

        let channel_cap_per_sub_reader = self.channel_cap / sub_readers.len();
        let (tx_group, rx_group): (Vec<_>, Vec<_>) = (0..read_parallelism)
            .map(|_| mpsc::channel::<Result<RecordBatchWithKey>>(channel_cap_per_sub_reader))
            .unzip();

        let (bg_prefetch_tx, bg_prefetch_rx) = watch::channel(());
        // Start the background readings.
        let mut handles = Vec::with_capacity(sub_readers.len());
        for (sub_reader, tx) in sub_readers.into_iter().zip(tx_group.into_iter()) {
            let bg_prefetch_handle =
                self.read_record_batches_from_sub_reader(sub_reader, tx, bg_prefetch_rx.clone());
            handles.push(bg_prefetch_handle);
        }

        Ok(Box::new(RecordBatchReceiver {
            bg_prefetch_tx: Some(bg_prefetch_tx),
            rx_group,
            cur_rx_idx: 0,
            drop_helper: AbortOnDropMany(handles),
        }) as _)
    }
}

#[cfg(test)]
mod tests {
    use std::{
        pin::Pin,
        task::{Context, Poll},
        time::Duration,
    };

    use futures::{Stream, StreamExt};
    use tokio::sync::mpsc::{self, Receiver, Sender};

    struct MockReceivers {
        rx_group: Vec<Receiver<u32>>,
        cur_rx_idx: usize,
    }

    impl Stream for MockReceivers {
        type Item = u32;

        fn poll_next(mut self: Pin<&mut Self>, cx: &mut Context<'_>) -> Poll<Option<Self::Item>> {
            let cur_rx_idx = self.cur_rx_idx;
            // `cur_rx_idx` is impossible to be out-of-range, because it is got by round
            // robin.
            let cur_rx = self.rx_group.get_mut(cur_rx_idx).unwrap();
            let poll_result = cur_rx.poll_recv(cx);

            match poll_result {
                Poll::Ready(result) => {
                    self.cur_rx_idx = (self.cur_rx_idx + 1) % self.rx_group.len();
                    Poll::Ready(result)
                }
                Poll::Pending => Poll::Pending,
            }
        }

        fn size_hint(&self) -> (usize, Option<usize>) {
            (0, None)
        }
    }

    struct MockRandomSenders {
        tx_group: Vec<Sender<u32>>,
        test_datas: Vec<Vec<u32>>,
    }

    impl MockRandomSenders {
        fn start_to_send(&mut self) {
            while !self.tx_group.is_empty() {
                let tx = self.tx_group.pop().unwrap();
                let test_data = self.test_datas.pop().unwrap();
                tokio::spawn(async move {
                    for datum in test_data {
                        let random_millis = rand::random::<u64>() % 30;
                        tokio::time::sleep(Duration::from_millis(random_millis)).await;
                        tx.send(datum).await.unwrap();
                    }
                });
            }
        }
    }

    fn gen_test_data(amount: usize) -> Vec<u32> {
        (0..amount).map(|_| rand::random::<u32>()).collect()
    }

    // We mock a thread model same as the one in `ThreadedReader` to check its
    // validity.
    // TODO: we should make the `ThreadedReader` mockable and refactor this test
    // using it.
    #[tokio::test(flavor = "multi_thread", worker_threads = 4)]
    async fn test_simulated_threaded_reader() {
        let test_data = gen_test_data(123);
        let expected = test_data.clone();
        let channel_cap_per_sub_reader = 10;
        let reader_num = 5;
        let (tx_group, rx_group): (Vec<_>, Vec<_>) = (0..reader_num)
            .map(|_| mpsc::channel::<u32>(channel_cap_per_sub_reader))
            .unzip();

        // Partition datas.
        let chunk_len = reader_num;
        let mut test_data_chunks = vec![Vec::new(); chunk_len];
        for (idx, datum) in test_data.into_iter().enumerate() {
            let chunk_idx = idx % chunk_len;
            test_data_chunks.get_mut(chunk_idx).unwrap().push(datum);
        }

        // Start senders.
        let mut mock_senders = MockRandomSenders {
            tx_group,
            test_datas: test_data_chunks,
        };
        mock_senders.start_to_send();

        // Poll receivers.
        let mut actual = Vec::new();
        let mut mock_receivers = MockReceivers {
            rx_group,
            cur_rx_idx: 0,
        };
        while let Some(datum) = mock_receivers.next().await {
            actual.push(datum);
        }

        assert_eq!(actual, expected);
    }
}<|MERGE_RESOLUTION|>--- conflicted
+++ resolved
@@ -388,13 +388,7 @@
         // println!("original meta: {:?}", parquet_meta_data.file_metadata().key_value_metadata());
         // TODO: Support page index until https://github.com/CeresDB/ceresdb/issues/1040 is fixed.
 
-<<<<<<< HEAD
-        MetaData::try_new(&parquet_meta_data, ignore_sst_filter,Some(decode_metadata))
-=======
-        // TODO: Support page index until https://github.com/CeresDB/ceresdb/issues/1040 is fixed.
-
-        MetaData::try_new(&parquet_meta_data, ignore_sst_filter)
->>>>>>> ee10f2f8
+        MetaData::try_new(&parquet_meta_data, ignore_sst_filter, Some(decode_metadata))
             .box_err()
             .context(DecodeSstMeta)
     }
