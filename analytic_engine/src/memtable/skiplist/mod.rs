--- conflicted
+++ resolved
@@ -132,11 +132,8 @@
             .encode(internal_key, row)
             .context(EncodeInternalKey)?;
 
-<<<<<<< HEAD
-=======
         // TODO: we should check row's primary key size at the beginning of write
         // process, so WAL and memtable can keep in sync.
->>>>>>> 35a5103a
         ensure!(
             internal_key.len() <= skiplist::MAX_KEY_SIZE as usize,
             KeyTooLarge {
