// Copyright 2023 The CeresDB Authors
//
// Licensed under the Apache License, Version 2.0 (the "License");
// you may not use this file except in compliance with the License.
// You may obtain a copy of the License at
//
//     http://www.apache.org/licenses/LICENSE-2.0
//
// Unless required by applicable law or agreed to in writing, software
// distributed under the License is distributed on an "AS IS" BASIS,
// WITHOUT WARRANTIES OR CONDITIONS OF ANY KIND, either express or implied.
// See the License for the specific language governing permissions and
// limitations under the License.

//! MemTable

pub mod columnar;
pub mod factory;
pub mod key;
mod reversed_iter;
pub mod skiplist;

use std::{ops::Bound, sync::Arc, time::Instant};

use bytes_ext::{ByteVec, Bytes};
use common_types::{
    projected_schema::ProjectedSchema,
    record_batch::RecordBatchWithKey,
    row::Row,
    schema::{IndexInWriterSchema, Schema},
    time::TimeRange,
    SequenceNumber,
};
use generic_error::GenericError;
use macros::define_result;
use serde::{Deserialize, Serialize};
use snafu::{Backtrace, Snafu};
use trace_metric::MetricsCollector;

use crate::memtable::key::KeySequence;

const DEFAULT_SCAN_BATCH_SIZE: usize = 500;
const MEMTABLE_TYPE_SKIPLIST: &str = "skiplist";
const MEMTABLE_TYPE_COLUMNAR: &str = "columnar";

#[derive(Debug, Clone, Deserialize, Eq, PartialEq, Serialize)]
pub enum MemtableType {
    SkipList,
    Columnar,
}

impl MemtableType {
    pub fn parse_from(s: &str) -> Self {
        if s.eq_ignore_ascii_case(MEMTABLE_TYPE_COLUMNAR) {
            MemtableType::Columnar
        } else {
            MemtableType::SkipList
        }
    }
}

impl ToString for MemtableType {
    fn to_string(&self) -> String {
        match self {
            MemtableType::SkipList => MEMTABLE_TYPE_SKIPLIST.to_string(),
            MemtableType::Columnar => MEMTABLE_TYPE_COLUMNAR.to_string(),
        }
    }
}

#[derive(Debug, Snafu)]
#[snafu(visibility(pub(crate)))]
pub enum Error {
    #[snafu(display("Failed to encode internal key, err:{}", source))]
    EncodeInternalKey { source: crate::memtable::key::Error },

    #[snafu(display("Failed to decode internal key, err:{}", source))]
    DecodeInternalKey { source: crate::memtable::key::Error },

    #[snafu(display("Failed to decode row, err:{}", source))]
    DecodeRow { source: codec::row::Error },

    #[snafu(display("Failed to append row to batch builder, err:{}", source))]
    AppendRow {
        source: common_types::record_batch::Error,
    },

    #[snafu(display("Failed to build record batch, err:{}", source,))]
    BuildRecordBatch {
        source: common_types::record_batch::Error,
    },

    #[snafu(display("Failed to decode continuous row, err:{}", source))]
    DecodeContinuousRow {
        source: common_types::row::contiguous::Error,
    },

    #[snafu(display("Failed to project memtable schema, err:{}", source))]
    ProjectSchema {
        source: common_types::projected_schema::Error,
    },

    #[snafu(display(
        "Invalid sequence number to put, given:{}, last:{}.\nBacktrace:\n{}",
        given,
        last,
        backtrace
    ))]
    InvalidPutSequence {
        given: SequenceNumber,
        last: SequenceNumber,
        backtrace: Backtrace,
    },

    #[snafu(display("Invalid row, err:{}", source))]
    InvalidRow { source: GenericError },

    #[snafu(display("Fail to iter in reverse order, err:{}", source))]
    IterReverse { source: GenericError },

    #[snafu(display(
        "Timeout when iter memtable, now:{:?}, deadline:{:?}.\nBacktrace:\n{}",
        now,
        deadline,
        backtrace
    ))]
    IterTimeout {
        now: Instant,
        deadline: Instant,
        backtrace: Backtrace,
    },

    #[snafu(display("msg:{msg}, err:{source}"))]
    Internal { msg: String, source: GenericError },

    #[snafu(display("msg:{msg}"))]
    InternalNoCause { msg: String },

    #[snafu(display("Timestamp is not found in row.\nBacktrace:\n{backtrace}"))]
    TimestampNotFound { backtrace: Backtrace },

    #[snafu(display(
<<<<<<< HEAD
        "Memtable key length is too large, current:{current}, max:{max}.\nBacktrace:\n{backtrace}"
=======
        "{TOO_LARGE_MESSAGE}, current:{current}, max:{max}.\nBacktrace:\n{backtrace}"
>>>>>>> 35a5103a
    ))]
    KeyTooLarge {
        current: usize,
        max: usize,
        backtrace: Backtrace,
    },
}

pub const TOO_LARGE_MESSAGE: &str = "Memtable key length is too large";

define_result!(Error);

/// Options for put and context for tracing
pub struct PutContext {
    /// Buffer for encoding key, can reuse during put
    pub key_buf: ByteVec,
    /// Buffer for encoding value, can reuse during put
    pub value_buf: ByteVec,
    /// Used to encode row.
    pub index_in_writer: IndexInWriterSchema,
}

impl PutContext {
    pub fn new(index_in_writer: IndexInWriterSchema) -> Self {
        Self {
            key_buf: ByteVec::new(),
            value_buf: ByteVec::new(),
            index_in_writer,
        }
    }
}

/// Options for scan and context for tracing
#[derive(Debug, Clone)]
pub struct ScanContext {
    /// Suggested row number per batch
    pub batch_size: usize,
    pub deadline: Option<Instant>,
}

impl Default for ScanContext {
    fn default() -> Self {
        Self {
            batch_size: DEFAULT_SCAN_BATCH_SIZE,
            deadline: None,
        }
    }
}

/// Scan request
///
/// Now we only support forward scan.
#[derive(Debug, Clone)]
pub struct ScanRequest {
    /// The start key of the encoded user key (without sequence).
    pub start_user_key: Bound<Bytes>,
    /// The end key of the encoded user key (without sequence).
    pub end_user_key: Bound<Bytes>,
    /// Max visible sequence (inclusive), row key with sequence <= this can be
    /// visible.
    pub sequence: SequenceNumber,
    /// Schema and projection to read.
    pub projected_schema: ProjectedSchema,
    pub need_dedup: bool,
    pub reverse: bool,
    /// Collector for scan metrics.
    pub metrics_collector: Option<MetricsCollector>,
}

/// In memory storage for table's data.
///
/// # Concurrency
/// The memtable is designed for single-writer and multiple-reader usage, so
/// not all function supports concurrent writer, the caller should guarantee not
/// writing to the memtable concurrently.
// All operation is done in memory, no need to use async trait
pub trait MemTable {
    /// Schema of this memtable
    ///
    /// The schema of a memtable is not allowed to change now. Modifying the
    /// schema of a table requires a memtable switch and external
    /// synchronization
    fn schema(&self) -> &Schema;

    /// Peek the min key of this memtable.
    fn min_key(&self) -> Option<Bytes>;

    /// Peek the max key of this memtable.
    fn max_key(&self) -> Option<Bytes>;

    /// Insert one row into the memtable.
    ///
    ///.- ctx: The put context
    /// - sequence: The sequence of the row
    /// - row: The row to insert
    /// - schema: The schema of the row
    ///
    /// REQUIRE:
    /// - The schema of RowGroup must equal to the schema of memtable. How to
    /// handle duplicate entries is implementation specific.
    fn put(
        &self,
        ctx: &mut PutContext,
        sequence: KeySequence,
        row_group: &Row,
        schema: &Schema,
    ) -> Result<()>;

    /// Scan the memtable.
    ///
    /// Returns the data in columnar format. The returned rows is guaranteed
    /// to be ordered by the primary key.
    fn scan(&self, ctx: ScanContext, request: ScanRequest) -> Result<ColumnarIterPtr>;

    /// Returns an estimate of the number of bytes of data in used
    fn approximate_memory_usage(&self) -> usize;

    /// Set last sequence of the memtable, returns error if the given `sequence`
    /// is less than existing last sequence.
    ///
    /// REQUIRE:
    /// - External synchronization is required.
    fn set_last_sequence(&self, sequence: SequenceNumber) -> Result<()>;

    /// Returns the last sequence of the memtable.
    ///
    /// If the memtable is empty, then the last sequence is 0.
    fn last_sequence(&self) -> SequenceNumber;

    /// Time range of written rows.
    fn time_range(&self) -> Option<TimeRange>;

    /// Metrics of inner state.
    fn metrics(&self) -> Metrics;
}

#[derive(Debug)]
pub struct Metrics {
    /// Size of original rows.
    pub row_raw_size: usize,
    /// Size of rows after encoded.
    pub row_encoded_size: usize,
    /// Row number count.
    pub row_count: usize,
}

/// A reference to memtable
pub type MemTableRef = Arc<dyn MemTable + Send + Sync>;

/// A pointer to columnar iterator
pub type ColumnarIterPtr = Box<dyn Iterator<Item = Result<RecordBatchWithKey>> + Send + Sync>;<|MERGE_RESOLUTION|>--- conflicted
+++ resolved
@@ -140,11 +140,7 @@
     TimestampNotFound { backtrace: Backtrace },
 
     #[snafu(display(
-<<<<<<< HEAD
-        "Memtable key length is too large, current:{current}, max:{max}.\nBacktrace:\n{backtrace}"
-=======
         "{TOO_LARGE_MESSAGE}, current:{current}, max:{max}.\nBacktrace:\n{backtrace}"
->>>>>>> 35a5103a
     ))]
     KeyTooLarge {
         current: usize,
