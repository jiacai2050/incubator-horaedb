--- conflicted
+++ resolved
@@ -528,11 +528,7 @@
             }
             None => {
                 let mut sampling_mem = SamplingMemTable::new(mem, self.alloc_memtable_id());
-<<<<<<< HEAD
-                if table_options.support_sample_pk() {
-=======
                 if self.enable_primary_key_sampling && table_options.support_sample_pk() {
->>>>>>> 35a5103a
                     sampling_mem.set_pk_sampler(table_schema);
                 }
 
