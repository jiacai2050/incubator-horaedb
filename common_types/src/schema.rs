// Copyright 2023 The CeresDB Authors
//
// Licensed under the Apache License, Version 2.0 (the "License");
// you may not use this file except in compliance with the License.
// You may obtain a copy of the License at
//
//     http://www.apache.org/licenses/LICENSE-2.0
//
// Unless required by applicable law or agreed to in writing, software
// distributed under the License is distributed on an "AS IS" BASIS,
// WITHOUT WARRANTIES OR CONDITIONS OF ANY KIND, either express or implied.
// See the License for the specific language governing permissions and
// limitations under the License.

//! Schema of table

use std::{
    cmp::{self, Ordering},
    collections::{HashMap, HashSet},
    convert::TryFrom,
    fmt,
    num::ParseIntError,
    str::FromStr,
    sync::Arc,
};

// Just re-use arrow's types
// TODO(yingwen): No need to support all schema that arrow supports, we can
// use a new type pattern to wrap Schema/SchemaRef and not allow to use
// the data type we not supported
pub use arrow::datatypes::{DataType, Field, Schema as ArrowSchema, SchemaRef as ArrowSchemaRef};
use ceresdbproto::schema as schema_pb;
use prost::Message;
use snafu::{ensure, Backtrace, OptionExt, ResultExt, Snafu};

use crate::{
    column_schema::{self, ColumnId, ColumnSchema},
    datum::DatumKind,
    row::{contiguous, RowView},
};

#[derive(Debug, Snafu)]
pub enum Error {
    #[snafu(display(
        "Projection too long, max:{}, given:{}.\nBacktrace:\n{}",
        max,
        given,
        backtrace
    ))]
    ProjectionTooLong {
        max: usize,
        given: usize,
        backtrace: Backtrace,
    },

    #[snafu(display(
        "Invalid projection index, max:{}, given:{}.\nBacktrace:\n{}",
        max,
        given,
        backtrace
    ))]
    InvalidProjectionIndex {
        max: usize,
        given: usize,
        backtrace: Backtrace,
    },

    #[snafu(display("Projection must have timestamp column.\nBacktrace:\n{}", backtrace))]
    ProjectionMissTimestamp { backtrace: Backtrace },

    #[snafu(display(
        "Column name already exists, name:{}.\nBacktrace:\n{}",
        name,
        backtrace
    ))]
    ColumnNameExists { name: String, backtrace: Backtrace },

    #[snafu(display(
        "Column id already exists, name:{}, id:{}.\nBacktrace:\n{}",
        name,
        id,
        backtrace
    ))]
    ColumnIdExists {
        name: String,
        id: ColumnId,
        backtrace: Backtrace,
    },

    #[snafu(display(
        "Unsupported key column type, name:{}, type:{:?}.\nBacktrace:\n{}",
        name,
        kind,
        backtrace
    ))]
    KeyColumnType {
        name: String,
        kind: DatumKind,
        backtrace: Backtrace,
    },

    #[snafu(display(
        "Timestamp key column already exists, timestamp_column:{}, given:{}.\nBacktrace:\n{}",
        timestamp_column,
        given_column,
        backtrace
    ))]
    TimestampKeyExists {
        timestamp_column: String,
        given_column: String,
        backtrace: Backtrace,
    },

    #[snafu(display("Timestamp not in primary key.\nBacktrace:\n{}", backtrace))]
    TimestampNotInPrimaryKey { backtrace: Backtrace },

    #[snafu(display(
        "Key column cannot be nullable, name:{}.\nBacktrace:\n{}",
        name,
        backtrace
    ))]
    NullKeyColumn { name: String, backtrace: Backtrace },

    #[snafu(display(
        "Invalid arrow field, field_name:{}, arrow_schema:{:?}, err:{}",
        field_name,
        arrow_schema,
        source
    ))]
    InvalidArrowField {
        field_name: String,
        arrow_schema: ArrowSchemaRef,
        source: crate::column_schema::Error,
    },

    #[snafu(display(
        "Primary key with tsid should only contains tsid and timestamp key.\nBacktrace:\n{}",
        backtrace
    ))]
    InvalidPrimaryKeyWithTsid { backtrace: Backtrace },

    #[snafu(display(
        "Invalid arrow schema key, key:{:?}, raw_value:{}, err:{:?}.\nBacktrace:\n{}",
        key,
        raw_value,
        source,
        backtrace
    ))]
    InvalidArrowSchemaMetaValue {
        key: ArrowSchemaMetaKey,
        raw_value: String,
        source: Box<dyn std::error::Error + Send + Sync + 'static>,
        backtrace: Backtrace,
    },

    #[snafu(display(
        "Arrow schema meta key not found, key:{:?}.\nBacktrace:\n{}",
        key,
        backtrace
    ))]
    ArrowSchemaMetaKeyNotFound {
        key: ArrowSchemaMetaKey,
        backtrace: Backtrace,
    },

    #[snafu(display("Arrow schema meta key not found.\nerr:\n{}", source))]
    ColumnSchemaDeserializeFailed { source: crate::column_schema::Error },

    #[snafu(display("Failed to encode schema by protobuf, err:{}", source))]
    EncodeSchemaToPb { source: prost::EncodeError },

    #[snafu(display("Encoded schema content is empty.\nBacktrace:\n{}", backtrace))]
    EmptyEncodedSchema { backtrace: Backtrace },

    #[snafu(display(
        "Invalid schema encoding version, version:{}.\nBacktrace:\n{}",
        version,
        backtrace
    ))]
    InvalidSchemaEncodingVersion { version: u8, backtrace: Backtrace },

    #[snafu(display(
        "Failed to decode schema from protobuf bytes, buf:{:?}, err:{}",
        buf,
        source,
    ))]
    DecodeSchemaFromPb {
        buf: Vec<u8>,
        source: prost::DecodeError,
    },

    #[snafu(display(
        "Failed to decode index, input:{}, err:{}\nBacktrace:\n{}",
        input,
        source,
        backtrace
    ))]
    DecodeIndex {
        input: String,
        source: ParseIntError,
        backtrace: Backtrace,
    },

    #[snafu(display(
        "Primary key not found in schema, id:{id}, schema:{schema:?}\nBacktrace:\n{backtrace}",
    ))]
    PrimaryKeyIdNotFound {
        id: u32,
        schema: schema_pb::TableSchema,
        backtrace: Backtrace,
    },
}

pub type CatalogName = String;
pub type SchemaId = u32;
pub type SchemaName = String;
pub type Result<T> = std::result::Result<T, Error>;

// TODO: make these constants configurable
pub const TSID_COLUMN: &str = "tsid";
pub const TIMESTAMP_COLUMN: &str = "timestamp";

const DEFAULT_SCHEMA_VERSION: Version = 1;
const DEFAULT_SCHEMA_ENCODING_VERSION: u8 = 0;

#[derive(Debug, Snafu)]
pub enum CompatError {
    #[snafu(display("Incompatible column schema for write, err:{}", source))]
    IncompatWriteColumn {
        source: crate::column_schema::CompatError,
    },

    #[snafu(display("Missing column, name:{}", name))]
    MissingWriteColumn { name: String },

    #[snafu(display("Columns to write not found in table, names:{:?}", names))]
    WriteMoreColumn { names: Vec<String> },
}

/// Meta data of the arrow schema
#[derive(Default)]
pub struct ArrowSchemaMeta {
    primary_key_indexes: Indexes,
    timestamp_index: usize,
    version: u32,
}

#[derive(Debug, Default, PartialEq)]
struct Indexes(Vec<usize>);

impl ToString for Indexes {
    fn to_string(&self) -> String {
        self.0
            .iter()
            .map(|n| n.to_string())
            .collect::<Vec<_>>()
            .join(",")
    }
}

impl FromStr for Indexes {
    type Err = Error;

    fn from_str(encoded_index: &str) -> Result<Self> {
        if encoded_index.is_empty() {
            return Ok(Indexes(Vec::new()));
        }

        let parsed_indexes = encoded_index
            .split(',')
            .map(|s| {
                s.parse::<usize>().with_context(|| DecodeIndex {
                    input: encoded_index.to_string(),
                })
            })
            .collect::<Result<Vec<_>>>()?;

        Ok(Indexes(parsed_indexes))
    }
}

impl ArrowSchemaMeta {
    fn parse_arrow_schema_meta_value<T>(
        meta: &HashMap<String, String>,
        key: ArrowSchemaMetaKey,
    ) -> Result<T>
    where
        T: FromStr,
        T::Err: std::error::Error + Send + Sync + 'static,
    {
        let raw_value = meta
            .get(key.as_str())
            .context(ArrowSchemaMetaKeyNotFound { key })?;
        T::from_str(raw_value.as_str())
            .map_err(|e| Box::new(e) as _)
            .context(InvalidArrowSchemaMetaValue { key, raw_value })
    }
}

/// Parse the necessary meta information from the arrow schema's meta data.
impl TryFrom<&HashMap<String, String>> for ArrowSchemaMeta {
    type Error = Error;

    fn try_from(meta: &HashMap<String, String>) -> Result<Self> {
        Ok(ArrowSchemaMeta {
            primary_key_indexes: Self::parse_arrow_schema_meta_value(
                meta,
                ArrowSchemaMetaKey::PrimaryKeyIndexes,
            )?,
            timestamp_index: Self::parse_arrow_schema_meta_value(
                meta,
                ArrowSchemaMetaKey::TimestampIndex,
            )?,
            version: Self::parse_arrow_schema_meta_value(meta, ArrowSchemaMetaKey::Version)?,
        })
    }
}

#[derive(Copy, Clone, Debug)]
pub enum ArrowSchemaMetaKey {
    PrimaryKeyIndexes,
    TimestampIndex,
    Version,
}

impl ArrowSchemaMetaKey {
    fn as_str(&self) -> &str {
        match self {
            Self::PrimaryKeyIndexes => "schema::primary_key_indexes",
            Self::TimestampIndex => "schema::timestamp_index",
            Self::Version => "schema::version",
        }
    }
}

impl ToString for ArrowSchemaMetaKey {
    fn to_string(&self) -> String {
        self.as_str().to_string()
    }
}

/// Schema version
pub type Version = u32;

/// Mapping column index in table schema to column index in writer schema
#[derive(Clone, Default)]
pub struct IndexInWriterSchema(Vec<Option<usize>>);

impl IndexInWriterSchema {
    /// Create a index mapping for same schema with `num_columns` columns.
    pub fn for_same_schema(num_columns: usize) -> Self {
        let indexes = (0..num_columns).map(Some).collect();
        Self(indexes)
    }

    /// Returns the column index in writer schema of the column with index
    /// `index_in_table` in the table schema where the writer prepared to
    /// write to.
    ///
    /// If the column is not in writer schema, returns None, which means that
    /// this column should be filled by null.
    ///
    /// Panic if the index_in_table is out of bound
    #[inline]
    pub fn column_index_in_writer(&self, index_in_table: usize) -> Option<usize> {
        self.0[index_in_table]
    }

    /// Reserve the capacity for the additional columns.
    #[inline]
    pub fn reserve_columns(&mut self, additional: usize) {
        self.0.reserve(additional);
    }

    /// Push a new column index.
    #[inline]
    pub fn push_column(&mut self, column_index: Option<usize>) {
        self.0.push(column_index)
    }
}

// TODO(yingwen): No need to compare all elements in ColumnSchemas, Schema,
// RecordSchema, custom PartialEq for them.

/// Data of column schemas
#[derive(PartialEq)]
pub(crate) struct ColumnSchemas {
    /// Column schemas
    columns: Vec<ColumnSchema>,
    /// Column name to index of that column schema in `columns`, the index is
    /// guaranteed to be valid
    name_to_index: HashMap<String, usize>,
    /// Byte offsets of each column in contiguous row.
    byte_offsets: Vec<usize>,
    /// String buffer offset in contiguous row.
    string_buffer_offset: usize,
}

impl ColumnSchemas {
    fn new(columns: Vec<ColumnSchema>) -> Self {
        let name_to_index = columns
            .iter()
            .enumerate()
            .map(|(idx, c)| (c.name.to_string(), idx))
            .collect();

        let mut current_offset = 0;
        let mut byte_offsets = Vec::with_capacity(columns.len());
        for column_schema in &columns {
            byte_offsets.push(current_offset);
            current_offset += contiguous::byte_size_of_datum(&column_schema.data_type);
        }

        Self {
            columns,
            name_to_index,
            byte_offsets,
            string_buffer_offset: current_offset,
        }
    }
}

impl ColumnSchemas {
    pub fn num_columns(&self) -> usize {
        self.columns().len()
    }

    pub fn columns(&self) -> &[ColumnSchema] {
        &self.columns
    }

    pub fn column(&self, i: usize) -> &ColumnSchema {
        &self.columns[i]
    }

    pub fn index_of(&self, name: &str) -> Option<usize> {
        self.name_to_index.get(name).copied()
    }
}

impl fmt::Debug for ColumnSchemas {
    fn fmt(&self, f: &mut fmt::Formatter<'_>) -> fmt::Result {
        f.debug_struct("ColumnSchemas")
            // name_to_index is ignored.
            .field("columns", &self.columns)
            .finish()
    }
}

/// Schema of [crate::record_batch::RecordBatch]
///
/// Should be cheap to clone.
///
/// Note: Only `name`, `data_type`, `is_nullable` is valid after converting from
/// arrow's schema, the additional fields like `id`/`is_tag`/`comment` is always
/// unset. Now we only convert arrow's schema into our record before we output
/// the final query result, where the additional fields is never used.
#[derive(Debug, Clone, PartialEq)]
pub struct RecordSchema {
    arrow_schema: ArrowSchemaRef,
    column_schemas: Arc<ColumnSchemas>,
}

impl RecordSchema {
    fn from_column_schemas(column_schemas: ColumnSchemas, arrow_schema: &ArrowSchemaRef) -> Self {
        // Convert to arrow fields.
        let fields = column_schemas
            .columns
            .iter()
            .map(|col| col.to_arrow_field())
            .collect::<Vec<_>>();
        // Build arrow schema.
        let arrow_schema = Arc::new(ArrowSchema::new_with_metadata(
            fields,
            arrow_schema.metadata().to_owned(),
        ));

        Self {
            arrow_schema,
            column_schemas: Arc::new(column_schemas),
        }
    }

    pub fn num_columns(&self) -> usize {
        self.column_schemas.num_columns()
    }

    pub fn columns(&self) -> &[ColumnSchema] {
        self.column_schemas.columns()
    }

    pub fn index_of(&self, name: &str) -> Option<usize> {
        self.column_schemas.index_of(name)
    }

    pub fn column(&self, i: usize) -> &ColumnSchema {
        self.column_schemas.column(i)
    }

    pub fn column_by_name(&self, name: &str) -> Option<&ColumnSchema> {
        let index = self.column_schemas.index_of(name)?;
        Some(self.column_schemas.column(index))
    }

    pub fn to_arrow_schema_ref(&self) -> ArrowSchemaRef {
        self.arrow_schema.clone()
    }
}

impl TryFrom<ArrowSchemaRef> for RecordSchema {
    type Error = Error;

    fn try_from(arrow_schema: ArrowSchemaRef) -> Result<Self> {
        let fields = arrow_schema.fields();
        let mut columns = Vec::with_capacity(fields.len());

        for field in fields {
            let column_schema =
                ColumnSchema::try_from(field).with_context(|| InvalidArrowField {
                    arrow_schema: arrow_schema.clone(),
                    field_name: field.name(),
                })?;
            columns.push(column_schema);
        }

        let column_schemas = ColumnSchemas::new(columns);

        Ok(Self::from_column_schemas(column_schemas, &arrow_schema))
    }
}

#[derive(Debug, Clone, PartialEq)]
pub struct RecordSchemaWithKey {
    record_schema: RecordSchema,
    primary_key_indexes: Vec<usize>,
}

impl RecordSchemaWithKey {
    pub fn num_columns(&self) -> usize {
        self.record_schema.num_columns()
    }

    pub fn compare_row<LR: RowView, RR: RowView>(&self, lhs: &LR, rhs: &RR) -> Ordering {
        compare_row(&self.primary_key_indexes, lhs, rhs)
    }

    pub fn primary_key_idx(&self) -> &[usize] {
        &self.primary_key_indexes
    }

    pub fn is_primary_key_index(&self, idx: usize) -> bool {
        self.primary_key_indexes.contains(&idx)
    }

    pub fn index_of(&self, name: &str) -> Option<usize> {
        self.record_schema.index_of(name)
    }

    pub fn columns(&self) -> &[ColumnSchema] {
        self.record_schema.columns()
    }

    /// Returns an immutable reference of the key column vector.
    pub fn key_columns(&self) -> Vec<ColumnSchema> {
        self.columns()
            .iter()
            .enumerate()
            .filter_map(|(idx, col)| {
                if self.primary_key_indexes.contains(&idx) {
                    Some(col.clone())
                } else {
                    None
                }
            })
            .collect::<Vec<_>>()
    }

    pub(crate) fn into_record_schema(self) -> RecordSchema {
        self.record_schema
    }

    pub fn to_arrow_schema_ref(&self) -> ArrowSchemaRef {
        self.record_schema.to_arrow_schema_ref()
    }
}

/// Compare the two rows.
///
/// REQUIRES: the two rows must have the same number of key columns as
/// `num_key_columns`.
pub fn compare_row<LR: RowView, RR: RowView>(
    primary_key_idx: &[usize],
    lhs: &LR,
    rhs: &RR,
) -> Ordering {
    for column_idx in primary_key_idx {
        // caller should ensure the row view is valid.
        // TODO(xikai): unwrap may not a good way to handle the error.
        let left_datum = lhs.column_by_idx(*column_idx);
        let right_datum = rhs.column_by_idx(*column_idx);
        // the two datums must be of the same kind type.
        match left_datum.partial_cmp(&right_datum).unwrap() {
            Ordering::Equal => continue,
            v @ Ordering::Less | v @ Ordering::Greater => return v,
        }
    }

    Ordering::Equal
}

// TODO(yingwen): Maybe rename to TableSchema.
/// Schema of a table
///
/// - Should be immutable
/// - Each schema must have a timestamp column
/// - Should be immutable and cheap to clone, though passing by reference is
///   preferred
/// - The prefix of columns makes up the primary key (similar to kudu's schema)
/// - The Schema should built by builder
#[derive(Clone, PartialEq)]
pub struct Schema {
    /// The underlying arrow schema, data type of fields must be supported by
    /// datum
    arrow_schema: ArrowSchemaRef,
    /// The primary key index list in columns
    primary_key_indexes: Vec<usize>,
    /// Index of timestamp key column
    // TODO(yingwen): Maybe we can remove the restriction that timestamp column must exists in
    //  schema (mainly for projected schema)
    timestamp_index: usize,
    /// Index of tsid key column
    tsid_index: Option<usize>,
    /// Column schemas, only holds arc pointer so the Schema can be cloned
    /// without much overhead.
    column_schemas: Arc<ColumnSchemas>,
    /// Version of the schema, schemas with same version should be identical.
    version: Version,
}

impl fmt::Debug for Schema {
    fn fmt(&self, f: &mut fmt::Formatter<'_>) -> fmt::Result {
        f.debug_struct("Schema")
            // arrow_schema is ignored.
            .field("timestamp_index", &self.timestamp_index)
            .field("tsid_index", &self.tsid_index)
            .field("column_schemas", &self.column_schemas)
            .field("version", &self.version)
            .field("primary_key_indexes", &self.primary_key_indexes)
            .finish()
    }
}

impl TryFrom<ArrowSchemaRef> for Schema {
    type Error = Error;

    fn try_from(arrow_schema: ArrowSchemaRef) -> Result<Self> {
        Builder::build_from_arrow_schema(arrow_schema)
    }
}

impl TryFrom<RecordSchema> for Schema {
    type Error = Error;

    fn try_from(record_schema: RecordSchema) -> Result<Self> {
        Builder::build_from_arrow_schema(record_schema.to_arrow_schema_ref())
    }
}

impl Schema {
    /// Returns an immutable reference of the vector of [ColumnSchema].
    pub fn columns(&self) -> &[ColumnSchema] {
        self.column_schemas.columns()
    }

    /// Returns an immutable reference of the key column vector.
    pub fn key_columns(&self) -> Vec<ColumnSchema> {
        self.primary_key_indexes
            .iter()
            .map(|i| self.column(*i).clone())
            .collect()
    }

    /// Returns an immutable reference of the normal column vector.
    pub fn normal_columns(&self) -> Vec<ColumnSchema> {
        self.column_schemas
            .columns()
            .iter()
            .enumerate()
            .filter_map(|(idx, col)| {
                if self.primary_key_indexes.contains(&idx) {
                    None
                } else {
                    Some(col.clone())
                }
            })
            .collect()
    }

    /// Returns index of the tsid column.
    pub fn index_of_tsid(&self) -> Option<usize> {
        self.tsid_index
    }

    /// Returns tsid column index and immutable reference of tsid column
    pub fn tsid_column(&self) -> Option<&ColumnSchema> {
        if let Some(idx) = self.index_of_tsid() {
            Some(&self.column_schemas.columns[idx])
        } else {
            None
        }
    }

    /// Returns total number of columns
    pub fn num_columns(&self) -> usize {
        self.column_schemas.num_columns()
    }

    /// Returns true if idx is primary key index
    pub fn is_primary_key_index(&self, idx: &usize) -> bool {
        self.primary_key_indexes.contains(idx)
    }

    /// Returns an immutable reference of a specific [ColumnSchema] selected by
    /// name.
    pub fn column_with_name(&self, name: &str) -> Option<&ColumnSchema> {
        let index = self.column_schemas.name_to_index.get(name)?;
        Some(&self.column_schemas.columns[*index])
    }

    /// Returns an immutable reference of a specific [ColumnSchema] selected
    /// using an offset within the internal vector.
    ///
    /// Panic if i is out of bound
    pub fn column(&self, i: usize) -> &ColumnSchema {
        self.column_schemas.column(i)
    }

    /// Return the ref to [arrow::datatypes::SchemaRef]
    pub fn as_arrow_schema_ref(&self) -> &ArrowSchemaRef {
        &self.arrow_schema
    }

    /// Return the cloned [arrow::datatypes::SchemaRef]
    pub fn to_arrow_schema_ref(&self) -> ArrowSchemaRef {
        self.arrow_schema.clone()
    }

    /// Into [arrow::datatypes::SchemaRef]
    pub fn into_arrow_schema_ref(self) -> ArrowSchemaRef {
        self.arrow_schema
    }

    /// Find the index of the column with the given name.
    pub fn index_of(&self, name: &str) -> Option<usize> {
        self.column_schemas.index_of(name)
    }

    pub fn primary_key_indexes(&self) -> &[usize] {
        &self.primary_key_indexes
    }

    pub fn reset_primary_key_indexes(&mut self, idx: Vec<usize>) {
        self.primary_key_indexes = idx
    }

    /// Return the number of columns index in primary key
    pub fn num_primary_key_columns(&self) -> usize {
        self.primary_key_indexes.len()
    }

    /// Get the name of the timestamp column
    #[inline]
    pub fn timestamp_name(&self) -> &str {
        &self.column(self.timestamp_index()).name
    }

    /// Get the index of the timestamp column
    #[inline]
    pub fn timestamp_index(&self) -> usize {
        self.timestamp_index
    }

    /// Whether i-nth column is tag column
    pub fn is_tag_column(&self, i: usize) -> bool {
        self.column(i).is_tag
    }

    /// Get the version of this schema
    #[inline]
    pub fn version(&self) -> Version {
        self.version
    }

    /// Compare the two rows.
    ///
    /// REQUIRES: the two rows must have the key columns defined by the schema.
    pub fn compare_row<R: RowView>(&self, lhs: &R, rhs: &R) -> Ordering {
        compare_row(&self.primary_key_indexes, lhs, rhs)
    }

    /// Returns `Ok` if rows with `writer_schema` can write to table with the
    /// same schema as `self`.
    pub fn compatible_for_write(
        &self,
        writer_schema: &Schema,
        index_in_writer: &mut IndexInWriterSchema,
    ) -> std::result::Result<(), CompatError> {
        index_in_writer.reserve_columns(self.num_columns());

        let mut num_col_in_writer = 0;
        for column in self.columns() {
            // Find column in schema of writer.
            match writer_schema.index_of(&column.name) {
                Some(writer_index) => {
                    let writer_column = writer_schema.column(writer_index);

                    // Column is found in writer
                    num_col_in_writer += 1;

                    // Column with same name, but not compatible
                    column
                        .compatible_for_write(writer_column)
                        .context(IncompatWriteColumn)?;

                    // Column is compatible, push index mapping
                    index_in_writer.push_column(Some(writer_index));
                }
                None => {
                    // Column is not found in writer, then the column should be nullable.
                    ensure!(
                        column.is_nullable,
                        MissingWriteColumn { name: &column.name }
                    );

                    // Column is nullable, push index mapping
                    index_in_writer.push_column(None);
                }
            }
        }
        // All columns of this schema have been checked

        // If the writer have columns not in this schema, then we consider it
        // incompatible
        ensure!(
            num_col_in_writer == writer_schema.num_columns(),
            WriteMoreColumn {
                names: writer_schema
                    .columns()
                    .iter()
                    .filter_map(|c| if self.column_with_name(&c.name).is_none() {
                        Some(c.name.clone())
                    } else {
                        None
                    })
                    .collect::<Vec<_>>(),
            }
        );

        Ok(())
    }

    pub fn to_record_schema(&self) -> RecordSchema {
        RecordSchema {
            arrow_schema: self.arrow_schema.clone(),
            column_schemas: self.column_schemas.clone(),
        }
    }

    pub fn to_record_schema_with_key(&self) -> RecordSchemaWithKey {
        RecordSchemaWithKey {
            record_schema: self.to_record_schema(),
            primary_key_indexes: self.primary_key_indexes.clone(),
        }
    }

    pub fn is_unique_column(&self, col_name: &str) -> bool {
        // primary key is obvious unique.
        let is_primary_key = self
            .primary_key_indexes()
            .iter()
            .map(|key_idx| self.column(*key_idx).name.as_str())
            .any(|primary_key| primary_key == col_name);

        if is_primary_key {
            return true;
        }

        if self.tsid_column().is_none() {
            return false;
        }

        // When tsid exists, it means tag column is also unique.
        self.columns()
            .iter()
            .any(|column| column.is_tag && column.name == col_name)
    }

    /// Panic if projection is invalid.
    pub(crate) fn project_record_schema_with_key(
        &self,
        projection: &[usize],
    ) -> RecordSchemaWithKey {
        let mut primary_key_indexes = Vec::with_capacity(self.num_primary_key_columns());
        let mut columns = Vec::with_capacity(self.num_primary_key_columns());
        for (idx, col) in self.columns().iter().enumerate() {
            if self.is_primary_key_index(&idx) {
                primary_key_indexes.push(columns.len());
                columns.push(col.clone());
            } else if projection.contains(&idx) {
                columns.push(col.clone());
            }
        }

        let record_schema =
            RecordSchema::from_column_schemas(ColumnSchemas::new(columns), &self.arrow_schema);

        RecordSchemaWithKey {
            record_schema,
            primary_key_indexes,
        }
    }

    /// Panic if projection is invalid.
    pub(crate) fn project_record_schema(&self, projection: &[usize]) -> RecordSchema {
        let mut columns = Vec::with_capacity(projection.len());

        // Collect all columns needed by the projection.
        for p in projection {
            let column_schema = &self.columns()[*p];
            // Insert the index in projected schema of the column
            columns.push(column_schema.clone());
        }

        RecordSchema::from_column_schemas(ColumnSchemas::new(columns), &self.arrow_schema)
    }

    /// Returns byte offsets in contiguous row.
    #[inline]
    pub fn byte_offsets(&self) -> &[usize] {
        &self.column_schemas.byte_offsets
    }

    /// Returns byte offset in contiguous row of given column.
    ///
    /// Panic if out of bound.
    #[inline]
    pub fn byte_offset(&self, index: usize) -> usize {
        self.column_schemas.byte_offsets[index]
    }

    /// Returns string buffer offset in contiguous row.
    #[inline]
    pub fn string_buffer_offset(&self) -> usize {
        self.column_schemas.string_buffer_offset
    }
}

impl TryFrom<schema_pb::TableSchema> for Schema {
    type Error = Error;

    // We can't use Builder directly here, since it will disorder columns.
    fn try_from(schema: schema_pb::TableSchema) -> Result<Self> {
        let primary_key_ids = schema.primary_key_ids;
        let column_schemas = schema
            .columns
            .into_iter()
            .map(|column_schema_pb| {
                ColumnSchema::try_from(column_schema_pb).context(ColumnSchemaDeserializeFailed)
            })
            .collect::<Result<Vec<_>>>()?;

        let mut primary_key_indexes = Vec::with_capacity(primary_key_ids.len());
        let mut timestamp_index = None;
        for pk_id in &primary_key_ids {
            for (idx, col) in column_schemas.iter().enumerate() {
                if col.id == *pk_id {
                    primary_key_indexes.push(idx);
<<<<<<< HEAD
                    timestamp_index = Some(idx);
=======
                    if DatumKind::Timestamp == col.data_type {
                        // TODO: add a timestamp_id in schema_pb, so we can have two timestamp
                        // columns in primary keys.
                        if let Some(idx) = timestamp_index {
                            let column_schema: &ColumnSchema = &column_schemas[idx];
                            return TimestampKeyExists {
                                timestamp_column: column_schema.name.to_string(),
                                given_column: col.name.clone(),
                            }
                            .fail();
                        }

                        timestamp_index = Some(idx);
                    }
                    break;
>>>>>>> 35a5103a
                }
            }
        }

        let timestamp_index = timestamp_index.context(TimestampNotInPrimaryKey)?;
        let tsid_index = Builder::find_tsid_index(&column_schemas);
        let fields = column_schemas
            .iter()
            .map(|c| c.to_arrow_field())
            .collect::<Vec<_>>();
<<<<<<< HEAD
        let meta = [
            (
                ArrowSchemaMetaKey::PrimaryKeyIndexes.to_string(),
                // TODO: change primary_key_indexes to `Indexes` type
                Indexes(primary_key_indexes.clone()).to_string(),
            ),
            (
                ArrowSchemaMetaKey::TimestampIndex.to_string(),
                timestamp_index.to_string(),
            ),
            (
                ArrowSchemaMetaKey::Version.to_string(),
                schema.version.to_string(),
            ),
        ]
        .into_iter()
        .collect();
=======
        let meta = Builder::build_arrow_schema_meta(
            primary_key_indexes.clone(),
            timestamp_index,
            schema.version,
        );
>>>>>>> 35a5103a

        Ok(Schema {
            arrow_schema: Arc::new(ArrowSchema::new_with_metadata(fields, meta)),
            primary_key_indexes,
            column_schemas: Arc::new(ColumnSchemas::new(column_schemas)),
            version: schema.version,
            tsid_index,
            timestamp_index,
        })
    }
}

impl From<&Schema> for schema_pb::TableSchema {
    fn from(schema: &Schema) -> Self {
        let columns: Vec<_> = schema
            .columns()
            .iter()
            .map(|v| schema_pb::ColumnSchema::from(v.clone()))
            .collect();

        let timestamp_id = schema.column(schema.timestamp_index()).id;
        let primary_key_ids = schema
            .primary_key_indexes()
            .iter()
            .map(|i| schema.column(*i).id)
            .collect();

        schema_pb::TableSchema {
            timestamp_id,
            version: schema.version,
            columns,
            primary_key_ids,
        }
    }
}

/// Schema builder
#[must_use]
pub struct Builder {
    columns: Vec<ColumnSchema>,
    /// The indexes of primary key columns
    primary_key_indexes: Vec<usize>,
    /// Timestamp column index
    timestamp_index: Option<usize>,
    column_names: HashSet<String>,
    column_ids: HashSet<ColumnId>,
    /// Version of the schema
    version: Version,
    /// Auto increment the column id if the id of the input ColumnSchema is
    /// [crate::column_schema::COLUMN_ID_UNINIT].
    auto_increment_column_id: bool,
    max_column_id: ColumnId,
}

impl Default for Builder {
    fn default() -> Self {
        Self::new()
    }
}

impl Builder {
    /// Create a new builder
    pub fn new() -> Self {
        Self::with_capacity(0)
    }

    /// Create a builder with given capacity
    pub fn with_capacity(capacity: usize) -> Self {
        Self {
            columns: Vec::with_capacity(capacity),
            primary_key_indexes: Vec::new(),
            timestamp_index: None,
            column_names: HashSet::with_capacity(capacity),
            column_ids: HashSet::with_capacity(capacity),
            version: DEFAULT_SCHEMA_VERSION,
            auto_increment_column_id: false,
            max_column_id: column_schema::COLUMN_ID_UNINIT,
        }
    }

    /// Add a key column
    pub fn add_key_column(mut self, mut column: ColumnSchema) -> Result<Self> {
        self.may_alloc_column_id(&mut column);
        self.validate_column(&column, true)?;

        // FIXME(xikai): it seems not reasonable to decide the timestamp column in this
        // way.
        let is_timestamp = DatumKind::Timestamp == column.data_type;
        if is_timestamp {
            ensure!(
                self.timestamp_index.is_none(),
                TimestampKeyExists {
                    timestamp_column: &self.columns[self.timestamp_index.unwrap()].name,
                    given_column: column.name,
                }
            );
            self.timestamp_index = Some(self.columns.len());
        }

        self.primary_key_indexes.push(self.columns.len());
        self.insert_new_column(column);

        Ok(self)
    }

    /// Add a normal (non key) column
    pub fn add_normal_column(mut self, mut column: ColumnSchema) -> Result<Self> {
        self.may_alloc_column_id(&mut column);
        self.validate_column(&column, false)?;

        self.insert_new_column(column);

        Ok(self)
    }

    /// Set version of the schema
    pub fn version(mut self, version: Version) -> Self {
        self.version = version;
        self
    }

    /// When auto increment is true, assign the column schema an auto
    /// incremented id if its id is [crate::column_schema::COLUMN_ID_UNINIT].
    ///
    /// Default is false
    pub fn auto_increment_column_id(mut self, auto_increment: bool) -> Self {
        self.auto_increment_column_id = auto_increment;
        self
    }

    fn may_alloc_column_id(&mut self, column: &mut ColumnSchema) {
        // Assign this column an id
        if self.auto_increment_column_id && column.id == column_schema::COLUMN_ID_UNINIT {
            column.id = self.max_column_id + 1;
        }

        self.max_column_id = cmp::max(self.max_column_id, column.id);
    }

    // TODO(yingwen): Do we need to support null data type?
    fn validate_column(&self, column: &ColumnSchema, is_key: bool) -> Result<()> {
        ensure!(
            !self.column_names.contains(&column.name),
            ColumnNameExists { name: &column.name }
        );

        // Check datum kind if this is a key column
        if is_key {
            ensure!(
                column.data_type.is_key_kind(),
                KeyColumnType {
                    name: &column.name,
                    kind: column.data_type,
                }
            );
        }

        ensure!(
            !self.column_ids.contains(&column.id),
            ColumnIdExists {
                name: &column.name,
                id: column.id,
            }
        );

        Ok(())
    }

    fn insert_new_column(&mut self, column: ColumnSchema) {
        self.column_names.insert(column.name.clone());
        self.column_ids.insert(column.id);

        self.columns.push(column);
    }

    fn build_from_arrow_schema(arrow_schema: ArrowSchemaRef) -> Result<Schema> {
        let fields = arrow_schema.fields();
        let mut columns = Vec::with_capacity(fields.len());

        for field in fields {
            let column_schema =
                ColumnSchema::try_from(field).with_context(|| InvalidArrowField {
                    arrow_schema: arrow_schema.clone(),
                    field_name: field.name(),
                })?;
            columns.push(column_schema);
        }

        let ArrowSchemaMeta {
            primary_key_indexes,
            timestamp_index,
            version,
        } = Self::parse_arrow_schema_meta_or_default(arrow_schema.metadata())?;
        let tsid_index = Self::find_tsid_index(&columns);

        let column_schemas = Arc::new(ColumnSchemas::new(columns));

        Ok(Schema {
            arrow_schema,
            primary_key_indexes: primary_key_indexes.0,
            timestamp_index,
            tsid_index,
            column_schemas,
            version,
        })
    }

    /// Parse the necessary meta information from the arrow schema's meta data.
    fn parse_arrow_schema_meta_or_default(
        meta: &HashMap<String, String>,
    ) -> Result<ArrowSchemaMeta> {
        match ArrowSchemaMeta::try_from(meta) {
            Ok(v) => Ok(v),
            Err(Error::ArrowSchemaMetaKeyNotFound { .. }) => Ok(ArrowSchemaMeta::default()),
            Err(e) => Err(e),
        }
    }

    /// Build arrow schema meta data.
    ///
    /// Requires: the timestamp index is not None.
    fn build_arrow_schema_meta(
        primary_key_indexes: Vec<usize>,
        timestamp_index: usize,
        version: u32,
    ) -> HashMap<String, String> {
        [
            (
                ArrowSchemaMetaKey::PrimaryKeyIndexes.to_string(),
                // TODO: change primary_key_indexes to `Indexes` type
                Indexes(primary_key_indexes).to_string(),
            ),
            (
                ArrowSchemaMetaKey::TimestampIndex.to_string(),
                timestamp_index.to_string(),
            ),
            (ArrowSchemaMetaKey::Version.to_string(), version.to_string()),
        ]
        .into_iter()
        .collect()
    }

    fn find_tsid_index(columns: &[ColumnSchema]) -> Option<usize> {
        columns.iter().enumerate().find_map(|(idx, col_schema)| {
            if col_schema.name == TSID_COLUMN {
                Some(idx)
            } else {
                None
            }
        })
    }

    /// Build the schema
    pub fn build(self) -> Result<Schema> {
        let timestamp_index = self.timestamp_index.context(TimestampNotInPrimaryKey)?;

        // Timestamp key column is exists, so key columns should not be zero
        assert!(!self.primary_key_indexes.is_empty());

        let tsid_index = Self::find_tsid_index(&self.columns);
        let fields = self
            .columns
            .iter()
            .map(|c| c.to_arrow_field())
            .collect::<Vec<_>>();
        let meta = Self::build_arrow_schema_meta(
            self.primary_key_indexes.clone(),
            timestamp_index,
            self.version,
        );

        Ok(Schema {
            arrow_schema: Arc::new(ArrowSchema::new_with_metadata(fields, meta)),
            primary_key_indexes: self.primary_key_indexes,
            timestamp_index,
            tsid_index,
            column_schemas: Arc::new(ColumnSchemas::new(self.columns)),
            version: self.version,
        })
    }
}

/// Encoder for schema with version control.
#[derive(Clone, Debug)]
pub struct SchemaEncoder {
    version: u8,
}

impl Default for SchemaEncoder {
    fn default() -> Self {
        Self::new(DEFAULT_SCHEMA_ENCODING_VERSION)
    }
}

impl SchemaEncoder {
    fn new(version: u8) -> Self {
        Self { version }
    }

    pub fn encode(&self, schema: &Schema) -> Result<Vec<u8>> {
        let pb_schema = schema_pb::TableSchema::from(schema);
        let mut buf = Vec::with_capacity(1 + pb_schema.encoded_len());
        buf.push(self.version);

        pb_schema.encode(&mut buf).context(EncodeSchemaToPb)?;

        Ok(buf)
    }

    pub fn decode(&self, buf: &[u8]) -> Result<Schema> {
        ensure!(!buf.is_empty(), EmptyEncodedSchema);

        self.ensure_version(buf[0])?;

        let pb_schema =
            schema_pb::TableSchema::decode(&buf[1..]).context(DecodeSchemaFromPb { buf })?;
        Schema::try_from(pb_schema)
    }

    fn ensure_version(&self, version: u8) -> Result<()> {
        ensure!(
            self.version == version,
            InvalidSchemaEncodingVersion { version }
        );
        Ok(())
    }
}

#[cfg(test)]
mod tests {
    use bytes_ext::Bytes;

    use super::*;
    use crate::{
        datum::Datum,
        row::{Row, RowWithMeta},
        time::Timestamp,
    };

    fn build_test_schema() -> Schema {
        Builder::new()
            .auto_increment_column_id(true)
            .add_key_column(
                column_schema::Builder::new("key1".to_string(), DatumKind::Varbinary)
                    .build()
                    .expect("should succeed build column schema"),
            )
            .unwrap()
            .add_key_column(
                column_schema::Builder::new("timestamp".to_string(), DatumKind::Timestamp)
                    .build()
                    .expect("should succeed build column schema"),
            )
            .unwrap()
            .add_normal_column(
                column_schema::Builder::new("field1".to_string(), DatumKind::Double)
                    .build()
                    .expect("should succeed build column schema"),
            )
            .unwrap()
            .add_normal_column(
                column_schema::Builder::new("field2".to_string(), DatumKind::Double)
                    .build()
                    .expect("should succeed build column schema"),
            )
            .unwrap()
            .build()
            .unwrap()
    }

    #[test]
    fn test_schema_encoding() {
        let schema = build_test_schema();
        let encoder = SchemaEncoder::default();
        let encoded_schema = encoder
            .encode(&schema)
            .expect("Should succeed in encoding schema");

        let decoded_schema = encoder
            .decode(&encoded_schema)
            .expect("Should succeed in decoding schema");

        assert_eq!(schema, decoded_schema);
    }

    #[test]
    fn test_schema() {
        let schema = build_test_schema();

        // Length related test
        assert_eq!(4, schema.columns().len());
        assert_eq!(4, schema.num_columns());
        assert_eq!(2, schema.primary_key_indexes.len());
        assert_eq!(1, schema.timestamp_index());

        // Test key columns
        assert_eq!(2, schema.key_columns().len());
        assert_eq!("key1", &schema.key_columns()[0].name);
        assert_eq!("timestamp", &schema.key_columns()[1].name);

        // Test normal columns
        assert_eq!(2, schema.normal_columns().len());
        assert_eq!("field1", &schema.normal_columns()[0].name);
        assert_eq!("field2", &schema.normal_columns()[1].name);

        // Test column_with_name()
        let field1 = schema.column_with_name("field1").unwrap();
        assert_eq!(3, field1.id);
        assert_eq!("field1", field1.name);
        assert!(schema.column_with_name("not exists").is_none());

        // Test column()
        assert_eq!(field1, schema.column(2));

        // Test arrow schema
        let arrow_schema = schema.as_arrow_schema_ref();
        let key1 = arrow_schema.field(0);
        assert_eq!("key1", key1.name());
        let field2 = arrow_schema.field(3);
        assert_eq!("field2", field2.name());

        // Test index_of()
        assert_eq!(1, schema.index_of("timestamp").unwrap());
        assert!(schema.index_of("not exists").is_none());

        // Test pb convert
        let schema_pb = schema_pb::TableSchema::from(&schema);
        let schema_from_pb = Schema::try_from(schema_pb).unwrap();
        assert_eq!(schema, schema_from_pb);
    }

    #[test]
    fn test_build_unordered() {
        let schema = Builder::new()
            .auto_increment_column_id(true)
            .add_normal_column(
                column_schema::Builder::new("field1".to_string(), DatumKind::Double)
                    .build()
                    .expect("should succeed build column schema"),
            )
            .unwrap()
            .add_key_column(
                column_schema::Builder::new("key1".to_string(), DatumKind::Timestamp)
                    .build()
                    .expect("should succeed build column schema"),
            )
            .unwrap()
            .add_key_column(
                column_schema::Builder::new("key2".to_string(), DatumKind::Varbinary)
                    .build()
                    .expect("should succeed build column schema"),
            )
            .unwrap()
            .add_normal_column(
                column_schema::Builder::new("field2".to_string(), DatumKind::Double)
                    .build()
                    .expect("should succeed build column schema"),
            )
            .unwrap()
            .build()
            .unwrap();

        let columns = schema.columns();
        assert_eq!(1, columns[0].id);
        assert_eq!("field1", columns[0].name);
        assert_eq!(2, columns[1].id);
        assert_eq!("key1", columns[1].name);
        assert_eq!(3, columns[2].id);
        assert_eq!("key2", columns[2].name);
        assert_eq!(4, columns[3].id);
        assert_eq!("field2", columns[3].name);
    }

    #[test]
    fn test_name_exists() {
        let builder = Builder::new()
            .auto_increment_column_id(true)
            .add_normal_column(
                column_schema::Builder::new("field1".to_string(), DatumKind::Double)
                    .build()
                    .expect("should succeed build column schema"),
            )
            .unwrap();
        assert!(builder
            .add_normal_column(
                column_schema::Builder::new("field1".to_string(), DatumKind::Double)
                    .build()
                    .expect("should succeed build column schema"),
            )
            .is_err());
    }

    #[test]
    fn test_id_exists() {
        let builder = Builder::new()
            .add_normal_column(
                column_schema::Builder::new("field1".to_string(), DatumKind::Double)
                    .id(1)
                    .build()
                    .expect("should succeed build column schema"),
            )
            .unwrap();
        assert!(builder
            .add_normal_column(
                column_schema::Builder::new("field2".to_string(), DatumKind::Double)
                    .id(1)
                    .build()
                    .expect("should succeed build column schema")
            )
            .is_err());
    }

    #[test]
    fn test_key_column_type() {
        assert!(Builder::new()
            .add_key_column(
                column_schema::Builder::new("key".to_string(), DatumKind::Double)
                    .id(1)
                    .build()
                    .expect("should succeed build column schema")
            )
            .is_err());
    }

    #[test]
    fn test_timestamp_key_exists() {
        let builder = Builder::new()
            .auto_increment_column_id(true)
            .add_key_column(
                column_schema::Builder::new("key1".to_string(), DatumKind::Timestamp)
                    .build()
                    .expect("should succeed build column schema"),
            )
            .unwrap();
        assert!(builder
            .add_key_column(
                column_schema::Builder::new("key2".to_string(), DatumKind::Timestamp)
                    .build()
                    .expect("should succeed build column schema")
            )
            .is_err());
    }

    #[test]
    fn test_multiple_timestamp() {
        Builder::new()
            .auto_increment_column_id(true)
            .add_key_column(
                column_schema::Builder::new("key1".to_string(), DatumKind::Timestamp)
                    .build()
                    .expect("should succeed build column schema"),
            )
            .unwrap()
            .add_normal_column(
                column_schema::Builder::new("field1".to_string(), DatumKind::Timestamp)
                    .build()
                    .expect("should succeed build column schema"),
            )
            .unwrap()
            .build()
            .unwrap();
    }

    #[test]
    fn test_missing_timestamp_key() {
        let builder = Builder::new()
            .auto_increment_column_id(true)
            .add_key_column(
                column_schema::Builder::new("key1".to_string(), DatumKind::Varbinary)
                    .build()
                    .expect("should succeed build column schema"),
            )
            .unwrap()
            .add_normal_column(
                column_schema::Builder::new("field1".to_string(), DatumKind::Double)
                    .build()
                    .expect("should succeed build column schema"),
            )
            .unwrap();
        assert!(builder.build().is_err());
    }

    // Currently we allow null key column, maybe we can rename it to sorted column.
    // Since we primary key in ceresdb isn't same with MySQL, and it only served for
    // sort.
    #[test]
    #[ignore]
    fn test_null_key() {
        assert!(Builder::new()
            .add_key_column(
                column_schema::Builder::new("key1".to_string(), DatumKind::Varbinary)
                    .id(1)
                    .is_nullable(true)
                    .build()
                    .expect("should succeed build column schema")
            )
            .is_err());
    }

    #[test]
    fn test_max_column_id() {
        let builder = Builder::new()
            .add_key_column(
                column_schema::Builder::new("key1".to_string(), DatumKind::Varbinary)
                    .id(2)
                    .build()
                    .expect("should succeed build column schema"),
            )
            .unwrap()
            .add_normal_column(
                column_schema::Builder::new("field1".to_string(), DatumKind::Timestamp)
                    .id(5)
                    .build()
                    .expect("should succeed build column schema"),
            )
            .unwrap();

        let schema = builder
            .auto_increment_column_id(true)
            .add_key_column(
                column_schema::Builder::new("key2".to_string(), DatumKind::Timestamp)
                    .build()
                    .expect("should succeed build column schema"),
            )
            .unwrap()
            .add_normal_column(
                column_schema::Builder::new("field2".to_string(), DatumKind::Timestamp)
                    .build()
                    .expect("should succeed build column schema"),
            )
            .unwrap()
            .build()
            .unwrap();

        let columns = schema.columns();
        // Check key1
        assert_eq!("key1", &columns[0].name);
        assert_eq!(2, columns[0].id);
        // Check field1
        assert_eq!("field1", &columns[1].name);
        assert_eq!(5, columns[1].id);
        // Check key2
        assert_eq!("key2", &columns[2].name);
        assert_eq!(6, columns[2].id);
        // Check field2
        assert_eq!("field2", &columns[3].name);
        assert_eq!(7, columns[3].id);
    }

    fn assert_row_compare(ordering: Ordering, schema: &Schema, row1: &Row, row2: &Row) {
        let schema_with_key = schema.to_record_schema_with_key();
        let lhs = RowWithMeta {
            row: row1,
            schema: &schema_with_key,
        };
        let rhs = RowWithMeta {
            row: row2,
            schema: &schema_with_key,
        };
        assert_eq!(ordering, schema.compare_row(&lhs, &rhs));
    }

    #[test]
    fn test_compare_row() {
        let schema = Builder::new()
            .auto_increment_column_id(true)
            .add_key_column(
                column_schema::Builder::new("key1".to_string(), DatumKind::Varbinary)
                    .build()
                    .expect("should succeed build column schema"),
            )
            .unwrap()
            .add_key_column(
                column_schema::Builder::new("key2".to_string(), DatumKind::Timestamp)
                    .build()
                    .expect("should succeed build column schema"),
            )
            .unwrap()
            .add_normal_column(
                column_schema::Builder::new("field1".to_string(), DatumKind::Double)
                    .build()
                    .expect("should succeed build column schema"),
            )
            .unwrap()
            .build()
            .unwrap();

        // Test equal
        {
            let row1 = Row::from_datums(vec![
                Datum::Varbinary(Bytes::from_static(b"key1")),
                Datum::Timestamp(Timestamp::new(1005)),
                Datum::Double(12.5),
            ]);
            let row2 = Row::from_datums(vec![
                Datum::Varbinary(Bytes::from_static(b"key1")),
                Datum::Timestamp(Timestamp::new(1005)),
                Datum::Double(15.5),
            ]);

            assert_row_compare(Ordering::Equal, &schema, &row1, &row2);
        }

        // Test first key column less
        {
            let row1 = Row::from_datums(vec![
                Datum::Varbinary(Bytes::from_static(b"key2")),
                Datum::Timestamp(Timestamp::new(1005)),
                Datum::Double(17.5),
            ]);
            let row2 = Row::from_datums(vec![
                Datum::Varbinary(Bytes::from_static(b"key5")),
                Datum::Timestamp(Timestamp::new(1005)),
                Datum::Double(17.5),
            ]);

            assert_row_compare(Ordering::Less, &schema, &row1, &row2);
        }

        // Test second key column less
        {
            let row1 = Row::from_datums(vec![
                Datum::Varbinary(Bytes::from_static(b"key2")),
                Datum::Timestamp(Timestamp::new(1002)),
                Datum::Double(17.5),
            ]);
            let row2 = Row::from_datums(vec![
                Datum::Varbinary(Bytes::from_static(b"key2")),
                Datum::Timestamp(Timestamp::new(1005)),
                Datum::Double(17.5),
            ]);

            assert_row_compare(Ordering::Less, &schema, &row1, &row2);
        }

        // Test first key column greater
        {
            let row1 = Row::from_datums(vec![
                Datum::Varbinary(Bytes::from_static(b"key7")),
                Datum::Timestamp(Timestamp::new(1005)),
                Datum::Double(17.5),
            ]);
            let row2 = Row::from_datums(vec![
                Datum::Varbinary(Bytes::from_static(b"key5")),
                Datum::Timestamp(Timestamp::new(1005)),
                Datum::Double(17.5),
            ]);

            assert_row_compare(Ordering::Greater, &schema, &row1, &row2);
        }

        // Test second key column greater
        {
            let row1 = Row::from_datums(vec![
                Datum::Varbinary(Bytes::from_static(b"key2")),
                Datum::Timestamp(Timestamp::new(1007)),
                Datum::Double(17.5),
            ]);
            let row2 = Row::from_datums(vec![
                Datum::Varbinary(Bytes::from_static(b"key2")),
                Datum::Timestamp(Timestamp::new(1005)),
                Datum::Double(17.5),
            ]);

            assert_row_compare(Ordering::Greater, &schema, &row1, &row2);
        }
    }

    #[test]
    fn test_build_from_arrow_schema() {
        let schema = Builder::new()
            .auto_increment_column_id(true)
            .add_key_column(
                column_schema::Builder::new(TSID_COLUMN.to_string(), DatumKind::UInt64)
                    .build()
                    .expect("should succeed build column schema"),
            )
            .unwrap()
            .add_key_column(
                column_schema::Builder::new("timestamp".to_string(), DatumKind::Timestamp)
                    .build()
                    .expect("should succeed build column schema"),
            )
            .unwrap()
            .add_normal_column(
                column_schema::Builder::new("value".to_string(), DatumKind::Double)
                    .build()
                    .expect("should succeed build column schema"),
            )
            .unwrap()
            .build()
            .expect("should succeed to build schema");

        let arrow_schema = schema.clone().into_arrow_schema_ref();
        let new_schema = Builder::build_from_arrow_schema(arrow_schema)
            .expect("should succeed to build new schema");

        assert_eq!(schema, new_schema);
    }

    #[test]
    fn test_indexes_encode_and_decode() {
        let idx = Indexes(vec![1, 2, 3]);
        assert_eq!("1,2,3", idx.to_string());
        assert_eq!(idx, Indexes::from_str("1,2,3").unwrap());

        let idx = Indexes(vec![]);
        assert_eq!("", idx.to_string());
        assert_eq!(idx, Indexes::from_str("").unwrap());
    }

    #[test]
    fn test_recovery_schema_from_pb() {
        let columns = [
            ("tsid", schema_pb::DataType::Double, 1, false, false, false),
            ("ts", schema_pb::DataType::Timestamp, 2, false, false, false),
            ("t1", schema_pb::DataType::String, 3, false, false, false),
            ("t2", schema_pb::DataType::String, 4, false, false, false),
            ("t3", schema_pb::DataType::String, 5, false, false, false),
        ];
        let columns = columns
            .into_iter()
            .map(|column_schema| schema_pb::ColumnSchema {
                name: column_schema.0.to_string(),
                data_type: column_schema.1 as i32,
                id: column_schema.2,
                is_nullable: column_schema.3,
                is_tag: column_schema.4,
                is_dictionary: column_schema.5,
                comment: "".to_string(),
                default_value: None,
            })
            .collect();
        let pb_schema = schema_pb::TableSchema {
            columns,
            version: 123,
            timestamp_id: 1,
            primary_key_ids: vec![5, 4, 2],
        };

        let schema = Schema::try_from(pb_schema).unwrap();
        assert_eq!(schema.primary_key_indexes, vec![4, 3, 1]);
        assert_eq!(schema.timestamp_index, 1);
        assert_eq!(schema.tsid_index, Some(0));
        assert_eq!(schema.version, 123);
        assert_eq!(
            vec!["tsid", "ts", "t1", "t2", "t3"],
            schema
                .column_schemas
                .columns
                .iter()
                .map(|col| col.name.as_str())
                .collect::<Vec<_>>(),
        );
    }
}<|MERGE_RESOLUTION|>--- conflicted
+++ resolved
@@ -975,9 +975,6 @@
             for (idx, col) in column_schemas.iter().enumerate() {
                 if col.id == *pk_id {
                     primary_key_indexes.push(idx);
-<<<<<<< HEAD
-                    timestamp_index = Some(idx);
-=======
                     if DatumKind::Timestamp == col.data_type {
                         // TODO: add a timestamp_id in schema_pb, so we can have two timestamp
                         // columns in primary keys.
@@ -993,7 +990,6 @@
                         timestamp_index = Some(idx);
                     }
                     break;
->>>>>>> 35a5103a
                 }
             }
         }
@@ -1004,31 +1000,11 @@
             .iter()
             .map(|c| c.to_arrow_field())
             .collect::<Vec<_>>();
-<<<<<<< HEAD
-        let meta = [
-            (
-                ArrowSchemaMetaKey::PrimaryKeyIndexes.to_string(),
-                // TODO: change primary_key_indexes to `Indexes` type
-                Indexes(primary_key_indexes.clone()).to_string(),
-            ),
-            (
-                ArrowSchemaMetaKey::TimestampIndex.to_string(),
-                timestamp_index.to_string(),
-            ),
-            (
-                ArrowSchemaMetaKey::Version.to_string(),
-                schema.version.to_string(),
-            ),
-        ]
-        .into_iter()
-        .collect();
-=======
         let meta = Builder::build_arrow_schema_meta(
             primary_key_indexes.clone(),
             timestamp_index,
             schema.version,
         );
->>>>>>> 35a5103a
 
         Ok(Schema {
             arrow_schema: Arc::new(ArrowSchema::new_with_metadata(fields, meta)),
